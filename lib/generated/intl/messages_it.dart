// DO NOT EDIT. This is code generated via package:intl/generate_localized.dart
// This is a library that provides messages for a it locale. All the
// messages from the main program should be duplicated here with the same
// function name.

// Ignore issues from commonly used lints in this file.
// ignore_for_file:unnecessary_brace_in_string_interps, unnecessary_new
// ignore_for_file:prefer_single_quotes,comment_references, directives_ordering
// ignore_for_file:annotate_overrides,prefer_generic_function_type_aliases
// ignore_for_file:unused_import, file_names, avoid_escaping_inner_quotes
// ignore_for_file:unnecessary_string_interpolations, unnecessary_string_escapes

import 'package:intl/intl.dart';
import 'package:intl/message_lookup_by_library.dart';

final messages = new MessageLookup();

typedef String MessageIfAbsent(String messageStr, List<dynamic> args);

class MessageLookup extends MessageLookupByLibrary {
  String get localeName => 'it';

  static String m0(count) =>
      "${Intl.plural(count, one: 'Aggiungi elemento', other: 'Aggiungi elementi')}";

  static String m1(emailOrName) => "Aggiunto da ${emailOrName}";

  static String m2(albumName) => "Aggiunto con successo su ${albumName}";

  static String m3(count) =>
      "${Intl.plural(count, zero: 'Nessun partecipante', one: '1 Partecipante', other: '${count} Partecipanti')}";

  static String m4(versionValue) => "Versione: ${versionValue}";

  static String m5(paymentProvider) =>
      "Annulla prima il tuo abbonamento esistente da ${paymentProvider}";

  static String m6(user) =>
      "${user} non sarà più in grado di aggiungere altre foto a questo album\n\nSarà ancora in grado di rimuovere le foto esistenti aggiunte da lui o lei";

  static String m7(isFamilyMember, storageAmountInGb) =>
      "${Intl.select(isFamilyMember, {
            'true':
                'Il tuo piano famiglia ha già richiesto ${storageAmountInGb} GB finora',
            'false': 'Hai già richiesto ${storageAmountInGb} GB finora',
            'other': 'Hai già richiesto ${storageAmountInGb} GB finora!',
          })}";

  static String m8(albumName) => "Link collaborativo creato per ${albumName}";

  static String m9(familyAdminEmail) =>
      "Contatta <green>${familyAdminEmail}</green> per gestire il tuo abbonamento";

  static String m10(provider) =>
      "Scrivi all\'indirizzo support@ente.io per gestire il tuo abbonamento ${provider}.";

  static String m11(count) =>
      "${Intl.plural(count, one: 'Elimina ${count} elemento', other: 'Elimina ${count} elementi')}";

  static String m12(currentlyDeleting, totalCount) =>
      "Eliminazione di ${currentlyDeleting} / ${totalCount}";

  static String m13(albumName) =>
      "Questo rimuoverà il link pubblico per accedere a \"${albumName}\".";

  static String m14(supportEmail) =>
      "Per favore invia un\'email a ${supportEmail} dall\'indirizzo email con cui ti sei registrato";

  static String m15(count, storageSaved) =>
      "Hai ripulito ${Intl.plural(count, one: '${count} doppione', other: '${count} doppioni')}, salvando (${storageSaved}!)";

  static String m16(count, formattedSize) =>
      "${count} file, ${formattedSize} l\'uno";

  static String m17(newEmail) => "Email cambiata in ${newEmail}";

  static String m18(email) =>
      "${email} non ha un account su ente.\n\nInvia un invito per condividere foto.";

  static String m19(count, formattedNumber) =>
      "${Intl.plural(count, one: '1 file', other: '${formattedNumber} file')} di quest\'album sono stati salvati in modo sicuro";

  static String m20(count, formattedNumber) =>
      "${Intl.plural(count, one: '1 file', other: '${formattedNumber} file')} di quest\'album sono stati salvati in modo sicuro";

  static String m21(storageAmountInGB) =>
      "${storageAmountInGB} GB ogni volta che qualcuno si iscrive a un piano a pagamento e applica il tuo codice";

  static String m22(freeAmount, storageUnit) =>
      "${freeAmount} ${storageUnit} liberi";

  static String m23(endDate) => "La prova gratuita termina il ${endDate}";

  static String m24(count) =>
      "Puoi ancora accedere a ${Intl.plural(count, one: '', other: 'loro')} su ente finché hai un abbonamento attivo";

  static String m25(sizeInMBorGB) => "Libera ${sizeInMBorGB}";

  static String m26(count, formattedSize) =>
      "${Intl.plural(count, one: 'Può essere cancellata per liberare ${formattedSize}', other: 'Possono essere cancellati per liberare ${formattedSize}')}";

  static String m27(count) =>
      "${Intl.plural(count, one: '${count} elemento', other: '${count} elementi')}";

  static String m28(expiryTime) => "Il link scadrà il ${expiryTime}";

  static String m29(count, formattedCount) =>
      "${Intl.plural(count, one: '${formattedCount} ricordo', other: '${formattedCount} ricordi')}";

  static String m30(count) =>
      "${Intl.plural(count, one: 'Sposta elemento', other: 'Sposta elementi')}";

  static String m31(albumName) => "Spostato con successo su ${albumName}";

  static String m32(passwordStrengthValue) =>
      "Sicurezza password: ${passwordStrengthValue}";

  static String m33(providerName) =>
      "Si prega di parlare con il supporto di ${providerName} se ti è stato addebitato qualcosa";

  static String m34(reason) =>
      "Purtroppo il tuo pagamento non è riuscito a causa di ${reason}";

  static String m35(endDate) =>
      "Prova gratuita valida fino al ${endDate}.\nPuoi scegliere un piano a pagamento in seguito.";

  static String m36(toEmail) => "Per favore invia un\'email a ${toEmail}";

  static String m37(toEmail) => "Invia i log a \n${toEmail}";

  static String m38(storeName) => "Valutaci su ${storeName}";

  static String m39(storageInGB) =>
      "3. Ottenete entrambi ${storageInGB} GB* gratis";

  static String m40(userEmail) =>
      "${userEmail} verrà rimosso da questo album condiviso\n\nQualsiasi foto aggiunta dall\'utente verrà rimossa dall\'album";

  static String m41(endDate) => "Si rinnova il ${endDate}";

  static String m42(count) => "${count} selezionati";

  static String m43(count, yourCount) =>
      "${count} selezionato (${yourCount} tuoi)";

  static String m44(verificationID) =>
      "Ecco il mio ID di verifica: ${verificationID} per ente.io.";

  static String m45(verificationID) =>
      "Hey, puoi confermare che questo è il tuo ID di verifica: ${verificationID} su ente.io";

  static String m46(referralCode, referralStorageInGB) =>
      "ente referral code: ${referralCode} \n\nApplicalo in Impostazioni → Generale → Referral per ottenere ${referralStorageInGB} GB gratis dopo la registrazione di un piano a pagamento\n\nhttps://ente.io";

  static String m47(numberOfPeople) =>
      "${Intl.plural(numberOfPeople, zero: 'Condividi con persone specifiche', one: 'Condividi con una persona', other: 'Condividi con ${numberOfPeople} persone')}";

  static String m48(emailIDs) => "Condiviso con ${emailIDs}";

  static String m49(fileType) =>
      "Questo ${fileType} verrà eliminato dal tuo dispositivo.";

  static String m50(fileType) =>
      "Questo ${fileType} è sia su ente che sul tuo dispositivo.";

  static String m51(fileType) => "Questo ${fileType} verrà eliminato su ente.";

  static String m52(storageAmountInGB) => "${storageAmountInGB} GB";

  static String m53(
          usedAmount, usedStorageUnit, totalAmount, totalStorageUnit) =>
      "${usedAmount} ${usedStorageUnit} di ${totalAmount} ${totalStorageUnit} utilizzati";

  static String m54(id) =>
      "Il tuo ${id} è già collegato ad un altro account ente.\nSe desideri utilizzare il tuo ${id} con questo account, contatta il nostro supporto\'\'";

  static String m55(endDate) => "L\'abbonamento verrà cancellato il ${endDate}";

  static String m56(completed, total) =>
      "${completed}/${total} ricordi conservati";

  static String m57(storageAmountInGB) =>
      "Anche loro riceveranno ${storageAmountInGB} GB";

  static String m58(email) => "Questo è l\'ID di verifica di ${email}";

  static String m59(count) =>
      "${Intl.plural(count, zero: '', one: '1 giorno', other: '${count} giorni')}";

  static String m60(email) => "Verifica ${email}";

  static String m61(email) =>
      "Abbiamo inviato una mail a <green>${email}</green>";

  static String m62(count) =>
      "${Intl.plural(count, one: '${count} anno fa', other: '${count} anni fa')}";

  static String m63(storageSaved) =>
      "Hai liberato con successo ${storageSaved}!";

  final messages = _notInlinedMessages(_notInlinedMessages);
  static Map<String, Function> _notInlinedMessages(_) => <String, Function>{
<<<<<<< HEAD
        "accountWelcomeBack":
            MessageLookupByLibrary.simpleMessage("Bentornato!"),
        "cancel": MessageLookupByLibrary.simpleMessage("Annulla"),
        "email": MessageLookupByLibrary.simpleMessage("Email"),
        "enterYourEmailAddress": MessageLookupByLibrary.simpleMessage(
            "Inserisci il tuo indirizzo email")
=======
        "aNewVersionOfEnteIsAvailable": MessageLookupByLibrary.simpleMessage(
            "Una nuova versione di ente è disponibile."),
        "about": MessageLookupByLibrary.simpleMessage("Info"),
        "account": MessageLookupByLibrary.simpleMessage("Account"),
        "accountWelcomeBack":
            MessageLookupByLibrary.simpleMessage("Bentornato!"),
        "ackPasswordLostWarning": MessageLookupByLibrary.simpleMessage(
            "Comprendo che se perdo la password potrei perdere l\'accesso ai miei dati poiché sono <underline>criptati end-to-end</underline>."),
        "activeSessions":
            MessageLookupByLibrary.simpleMessage("Sessioni attive"),
        "addANewEmail":
            MessageLookupByLibrary.simpleMessage("Aggiungi una nuova email"),
        "addCollaborator":
            MessageLookupByLibrary.simpleMessage("Aggiungi collaboratore"),
        "addFromDevice":
            MessageLookupByLibrary.simpleMessage("Aggiungi dal dispositivo"),
        "addItem": m0,
        "addLocation": MessageLookupByLibrary.simpleMessage("Aggiungi luogo"),
        "addLocationButton": MessageLookupByLibrary.simpleMessage("Aggiungi"),
        "addMore": MessageLookupByLibrary.simpleMessage("Aggiungi altri"),
        "addPhotos": MessageLookupByLibrary.simpleMessage("Aggiungi foto"),
        "addSelected":
            MessageLookupByLibrary.simpleMessage("Aggiungi selezionate"),
        "addToAlbum":
            MessageLookupByLibrary.simpleMessage("Aggiungi all\'album"),
        "addToEnte": MessageLookupByLibrary.simpleMessage("Aggiungi su ente"),
        "addToHiddenAlbum":
            MessageLookupByLibrary.simpleMessage("Aggiungi ad album nascosto"),
        "addViewer":
            MessageLookupByLibrary.simpleMessage("Aggiungi in sola lettura"),
        "addedAs": MessageLookupByLibrary.simpleMessage("Aggiunto come"),
        "addedBy": m1,
        "addedSuccessfullyTo": m2,
        "addingToFavorites":
            MessageLookupByLibrary.simpleMessage("Aggiunto ai preferiti..."),
        "advanced": MessageLookupByLibrary.simpleMessage("Avanzate"),
        "advancedSettings": MessageLookupByLibrary.simpleMessage("Avanzate"),
        "after1Day": MessageLookupByLibrary.simpleMessage("Dopo un giorno"),
        "after1Hour": MessageLookupByLibrary.simpleMessage("Dopo un’ora "),
        "after1Month": MessageLookupByLibrary.simpleMessage("Dopo un mese"),
        "after1Week":
            MessageLookupByLibrary.simpleMessage("Dopo una settimana"),
        "after1Year": MessageLookupByLibrary.simpleMessage("Dopo un anno"),
        "albumOwner": MessageLookupByLibrary.simpleMessage("Proprietario"),
        "albumParticipantsCount": m3,
        "albumTitle": MessageLookupByLibrary.simpleMessage("Titolo album"),
        "albumUpdated":
            MessageLookupByLibrary.simpleMessage("Album aggiornato"),
        "albums": MessageLookupByLibrary.simpleMessage("Album"),
        "allClear": MessageLookupByLibrary.simpleMessage("✨ Tutto pulito"),
        "allMemoriesPreserved":
            MessageLookupByLibrary.simpleMessage("Tutti i ricordi conservati"),
        "allowAddPhotosDescription": MessageLookupByLibrary.simpleMessage(
            "Permetti anche alle persone con il link di aggiungere foto all\'album condiviso."),
        "allowAddingPhotos": MessageLookupByLibrary.simpleMessage(
            "Consenti l\'aggiunta di foto"),
        "allowDownloads":
            MessageLookupByLibrary.simpleMessage("Consenti download"),
        "allowPeopleToAddPhotos": MessageLookupByLibrary.simpleMessage(
            "Permetti alle persone di aggiungere foto"),
        "androidBiometricHint":
            MessageLookupByLibrary.simpleMessage("Verifica l\'identità"),
        "androidBiometricNotRecognized":
            MessageLookupByLibrary.simpleMessage("Non riconosciuto. Riprova."),
        "androidBiometricRequiredTitle":
            MessageLookupByLibrary.simpleMessage("Autenticazione biometrica"),
        "androidBiometricSuccess":
            MessageLookupByLibrary.simpleMessage("Operazione riuscita"),
        "androidCancelButton": MessageLookupByLibrary.simpleMessage("Annulla"),
        "androidDeviceCredentialsRequiredTitle":
            MessageLookupByLibrary.simpleMessage(
                "Inserisci le credenziali del dispositivo"),
        "androidDeviceCredentialsSetupDescription":
            MessageLookupByLibrary.simpleMessage(
                "Inserisci le credenziali del dispositivo"),
        "androidGoToSettingsDescription": MessageLookupByLibrary.simpleMessage(
            "L\'autenticazione biometrica non è impostata sul tuo dispositivo. Vai a \'Impostazioni > Sicurezza\' per impostarla."),
        "androidIosWebDesktop":
            MessageLookupByLibrary.simpleMessage("Android, iOS, Web, Desktop"),
        "androidSignInTitle":
            MessageLookupByLibrary.simpleMessage("Autenticazione necessaria"),
        "appVersion": m4,
        "appleId": MessageLookupByLibrary.simpleMessage("Apple ID"),
        "apply": MessageLookupByLibrary.simpleMessage("Applica"),
        "applyCodeTitle":
            MessageLookupByLibrary.simpleMessage("Applica codice"),
        "appstoreSubscription":
            MessageLookupByLibrary.simpleMessage("abbonamento AppStore"),
        "archive": MessageLookupByLibrary.simpleMessage("Archivio"),
        "archiveAlbum": MessageLookupByLibrary.simpleMessage("Archivia album"),
        "archiving": MessageLookupByLibrary.simpleMessage("Archiviazione..."),
        "areYouSureThatYouWantToLeaveTheFamily":
            MessageLookupByLibrary.simpleMessage(
                "Sei sicuro di voler uscire dal piano famiglia?"),
        "areYouSureYouWantToCancel": MessageLookupByLibrary.simpleMessage(
            "Sicuro di volerlo cancellare?"),
        "areYouSureYouWantToChangeYourPlan":
            MessageLookupByLibrary.simpleMessage(
                "Sei sicuro di voler cambiare il piano?"),
        "areYouSureYouWantToExit":
            MessageLookupByLibrary.simpleMessage("Sei sicuro di voler uscire?"),
        "areYouSureYouWantToLogout": MessageLookupByLibrary.simpleMessage(
            "Sei sicuro di volerti disconnettere?"),
        "areYouSureYouWantToRenew": MessageLookupByLibrary.simpleMessage(
            "Sei sicuro di volere rinnovare?"),
        "askCancelReason": MessageLookupByLibrary.simpleMessage(
            "Il tuo abbonamento è stato annullato. Vuoi condividere il motivo?"),
        "askDeleteReason": MessageLookupByLibrary.simpleMessage(
            "Qual è il motivo principale per cui stai cancellando il tuo account?"),
        "askYourLovedOnesToShare": MessageLookupByLibrary.simpleMessage(
            "Invita amici, amiche e parenti su ente"),
        "atAFalloutShelter":
            MessageLookupByLibrary.simpleMessage("in un rifugio antiatomico"),
        "authToChangeEmailVerificationSetting":
            MessageLookupByLibrary.simpleMessage(
                "Autenticati per modificare la verifica email"),
        "authToChangeLockscreenSetting": MessageLookupByLibrary.simpleMessage(
            "Autenticati per modificare le impostazioni della schermata di blocco"),
        "authToChangeYourEmail": MessageLookupByLibrary.simpleMessage(
            "Autenticati per cambiare la tua email"),
        "authToChangeYourPassword": MessageLookupByLibrary.simpleMessage(
            "Autenticati per cambiare la tua password"),
        "authToConfigureTwofactorAuthentication":
            MessageLookupByLibrary.simpleMessage(
                "Autenticati per configurare l\'autenticazione a due fattori"),
        "authToInitiateAccountDeletion": MessageLookupByLibrary.simpleMessage(
            "Autenticati per avviare l\'eliminazione dell\'account"),
        "authToViewYourActiveSessions": MessageLookupByLibrary.simpleMessage(
            "Autenticati per visualizzare le sessioni attive"),
        "authToViewYourHiddenFiles": MessageLookupByLibrary.simpleMessage(
            "Autenticati per visualizzare i file nascosti"),
        "authToViewYourMemories": MessageLookupByLibrary.simpleMessage(
            "Autenticati per visualizzare le tue foto"),
        "authToViewYourRecoveryKey": MessageLookupByLibrary.simpleMessage(
            "Autenticati per visualizzare la tua chiave di recupero"),
        "authenticating":
            MessageLookupByLibrary.simpleMessage("Autenticazione..."),
        "authenticationFailedPleaseTryAgain":
            MessageLookupByLibrary.simpleMessage(
                "Autenticazione non riuscita, prova di nuovo"),
        "authenticationSuccessful":
            MessageLookupByLibrary.simpleMessage("Autenticazione riuscita!"),
        "available": MessageLookupByLibrary.simpleMessage("Disponibile"),
        "backedUpFolders":
            MessageLookupByLibrary.simpleMessage("Cartelle salvate"),
        "backup": MessageLookupByLibrary.simpleMessage("Backup"),
        "backupFailed": MessageLookupByLibrary.simpleMessage("Backup fallito"),
        "backupOverMobileData":
            MessageLookupByLibrary.simpleMessage("Backup su dati mobili"),
        "backupSettings":
            MessageLookupByLibrary.simpleMessage("Impostazioni backup"),
        "backupVideos":
            MessageLookupByLibrary.simpleMessage("Backup dei video"),
        "blog": MessageLookupByLibrary.simpleMessage("Blog"),
        "cachedData": MessageLookupByLibrary.simpleMessage("Dati nella cache"),
        "calculating": MessageLookupByLibrary.simpleMessage("Calcolando..."),
        "canNotUploadToAlbumsOwnedByOthers":
            MessageLookupByLibrary.simpleMessage(
                "Impossibile caricare su album di proprietà altrui"),
        "canOnlyCreateLinkForFilesOwnedByYou":
            MessageLookupByLibrary.simpleMessage(
                "Puoi creare solo link per i file di tua proprietà"),
        "canOnlyRemoveFilesOwnedByYou": MessageLookupByLibrary.simpleMessage(
            "Puoi rimuovere solo i file di tua proprietà"),
        "cancel": MessageLookupByLibrary.simpleMessage("Annulla"),
        "cancelOtherSubscription": m5,
        "cancelSubscription":
            MessageLookupByLibrary.simpleMessage("Annulla abbonamento"),
        "cannotAddMorePhotosAfterBecomingViewer": m6,
        "centerPoint": MessageLookupByLibrary.simpleMessage("Punto centrale"),
        "changeEmail": MessageLookupByLibrary.simpleMessage("Modifica email"),
        "changePassword":
            MessageLookupByLibrary.simpleMessage("Cambia password"),
        "changePasswordTitle":
            MessageLookupByLibrary.simpleMessage("Modifica password"),
        "changePermissions":
            MessageLookupByLibrary.simpleMessage("Cambio i permessi?"),
        "checkForUpdates":
            MessageLookupByLibrary.simpleMessage("Controlla aggiornamenti"),
        "checkInboxAndSpamFolder": MessageLookupByLibrary.simpleMessage(
            "Per favore, controlla la tua casella di posta (e lo spam) per completare la verifica"),
        "checking":
            MessageLookupByLibrary.simpleMessage("Controllo in corso..."),
        "claimFreeStorage":
            MessageLookupByLibrary.simpleMessage("Richiedi spazio gratuito"),
        "claimMore": MessageLookupByLibrary.simpleMessage("Richiedine di più!"),
        "claimed": MessageLookupByLibrary.simpleMessage("Riscattato"),
        "claimedStorageSoFar": m7,
        "clearCaches": MessageLookupByLibrary.simpleMessage("Svuota cache"),
        "click": MessageLookupByLibrary.simpleMessage("• Clic"),
        "clickOnTheOverflowMenu":
            MessageLookupByLibrary.simpleMessage("• Fai clic sul menu"),
        "close": MessageLookupByLibrary.simpleMessage("Chiudi"),
        "clubByCaptureTime":
            MessageLookupByLibrary.simpleMessage("Club per tempo di cattura"),
        "clubByFileName":
            MessageLookupByLibrary.simpleMessage("Unisci per nome file"),
        "codeAppliedPageTitle":
            MessageLookupByLibrary.simpleMessage("Codice applicato"),
        "codeCopiedToClipboard": MessageLookupByLibrary.simpleMessage(
            "Codice copiato negli appunti"),
        "codeUsedByYou":
            MessageLookupByLibrary.simpleMessage("Codice utilizzato da te"),
        "collabLinkSectionDescription": MessageLookupByLibrary.simpleMessage(
            "Crea un link per consentire alle persone di aggiungere e visualizzare foto nel tuo album condiviso senza bisogno di un\'applicazione o di un account ente. Ottimo per raccogliere foto di un evento."),
        "collaborativeLink":
            MessageLookupByLibrary.simpleMessage("Link collaborativo"),
        "collaborativeLinkCreatedFor": m8,
        "collaborator": MessageLookupByLibrary.simpleMessage("Collaboratore"),
        "collaboratorsCanAddPhotosAndVideosToTheSharedAlbum":
            MessageLookupByLibrary.simpleMessage(
                "I collaboratori possono aggiungere foto e video all\'album condiviso."),
        "collageLayout": MessageLookupByLibrary.simpleMessage("Disposizione"),
        "collageSaved": MessageLookupByLibrary.simpleMessage(
            "Collage salvato nella galleria"),
        "collectEventPhotos": MessageLookupByLibrary.simpleMessage(
            "Raccogli le foto di un evento"),
        "collectPhotos":
            MessageLookupByLibrary.simpleMessage("Raccogli le foto"),
        "color": MessageLookupByLibrary.simpleMessage("Colore"),
        "confirm": MessageLookupByLibrary.simpleMessage("Conferma"),
        "confirm2FADisable": MessageLookupByLibrary.simpleMessage(
            "Sei sicuro di voler disattivare l\'autenticazione a due fattori?"),
        "confirmAccountDeletion": MessageLookupByLibrary.simpleMessage(
            "Conferma eliminazione account"),
        "confirmDeletePrompt": MessageLookupByLibrary.simpleMessage(
            "Sì, voglio eliminare definitivamente questo account e tutti i suoi dati."),
        "confirmPassword":
            MessageLookupByLibrary.simpleMessage("Conferma password"),
        "confirmPlanChange": MessageLookupByLibrary.simpleMessage(
            "Conferma le modifiche al piano"),
        "confirmRecoveryKey":
            MessageLookupByLibrary.simpleMessage("Conferma chiave di recupero"),
        "confirmYourRecoveryKey": MessageLookupByLibrary.simpleMessage(
            "Conferma la tua chiave di recupero"),
        "contactFamilyAdmin": m9,
        "contactSupport":
            MessageLookupByLibrary.simpleMessage("Contatta il supporto"),
        "contactToManageSubscription": m10,
        "continueLabel": MessageLookupByLibrary.simpleMessage("Continua"),
        "continueOnFreeTrial":
            MessageLookupByLibrary.simpleMessage("Continua la prova gratuita"),
        "convertToAlbum":
            MessageLookupByLibrary.simpleMessage("Converti in album"),
        "copyEmailAddress":
            MessageLookupByLibrary.simpleMessage("Copia indirizzo email"),
        "copyLink": MessageLookupByLibrary.simpleMessage("Copia link"),
        "copypasteThisCodentoYourAuthenticatorApp":
            MessageLookupByLibrary.simpleMessage(
                "Copia-incolla questo codice\nnella tua app di autenticazione"),
        "couldNotBackUpTryLater": MessageLookupByLibrary.simpleMessage(
            "Impossibile eseguire il backup dei tuoi dati.\nRiproveremo più tardi."),
        "couldNotFreeUpSpace": MessageLookupByLibrary.simpleMessage(
            "Impossibile liberare lo spazio"),
        "couldNotUpdateSubscription": MessageLookupByLibrary.simpleMessage(
            "Impossibile aggiornare l\'abbonamento"),
        "count": MessageLookupByLibrary.simpleMessage("Conteggio"),
        "crashReporting":
            MessageLookupByLibrary.simpleMessage("Segnalazione di crash"),
        "create": MessageLookupByLibrary.simpleMessage("Crea"),
        "createAccount": MessageLookupByLibrary.simpleMessage("Crea account"),
        "createAlbumActionHint": MessageLookupByLibrary.simpleMessage(
            "Premi a lungo per selezionare le foto e fai clic su + per creare un album"),
        "createCollage":
            MessageLookupByLibrary.simpleMessage("Crea un collage"),
        "createNewAccount":
            MessageLookupByLibrary.simpleMessage("Crea un nuovo account"),
        "createOrSelectAlbum":
            MessageLookupByLibrary.simpleMessage("Crea o seleziona album"),
        "createPublicLink":
            MessageLookupByLibrary.simpleMessage("Crea link pubblico"),
        "creatingLink":
            MessageLookupByLibrary.simpleMessage("Creazione link..."),
        "criticalUpdateAvailable": MessageLookupByLibrary.simpleMessage(
            "Un aggiornamento importante è disponibile"),
        "currentUsageIs": MessageLookupByLibrary.simpleMessage(
            "Spazio attualmente utilizzato "),
        "custom": MessageLookupByLibrary.simpleMessage("Personalizza"),
        "darkTheme": MessageLookupByLibrary.simpleMessage("Scuro"),
        "dayToday": MessageLookupByLibrary.simpleMessage("Oggi"),
        "dayYesterday": MessageLookupByLibrary.simpleMessage("Ieri"),
        "decrypting": MessageLookupByLibrary.simpleMessage("Decriptando..."),
        "decryptingVideo":
            MessageLookupByLibrary.simpleMessage("Decifratura video..."),
        "deduplicateFiles":
            MessageLookupByLibrary.simpleMessage("File Duplicati"),
        "delete": MessageLookupByLibrary.simpleMessage("Cancella"),
        "deleteAccount":
            MessageLookupByLibrary.simpleMessage("Elimina account"),
        "deleteAccountFeedbackPrompt": MessageLookupByLibrary.simpleMessage(
            "Ci dispiace vederti andare via. Facci sapere se hai bisogno di aiuto o se vuoi aiutarci a migliorare."),
        "deleteAccountPermanentlyButton": MessageLookupByLibrary.simpleMessage(
            "Cancella definitivamente il tuo account"),
        "deleteAlbum": MessageLookupByLibrary.simpleMessage("Elimina album"),
        "deleteAlbumDialog": MessageLookupByLibrary.simpleMessage(
            "Eliminare anche le foto (e i video) presenti in questo album da <bold>tutti</bold> gli altri album di cui fanno parte?"),
        "deleteAlbumsDialogBody": MessageLookupByLibrary.simpleMessage(
            "Questo eliminerà tutti gli album vuoti. È utile quando si desidera ridurre l\'ingombro nella lista degli album."),
        "deleteAll": MessageLookupByLibrary.simpleMessage("Elimina tutto"),
        "deleteConfirmDialogBody": MessageLookupByLibrary.simpleMessage(
            "Stai per eliminare definitivamente il tuo account e tutti i suoi dati.\nQuesta azione è irreversibile."),
        "deleteEmailRequest": MessageLookupByLibrary.simpleMessage(
            "Invia un\'email a <warning>account-deletion@ente.io</warning> dal tuo indirizzo email registrato."),
        "deleteEmptyAlbums":
            MessageLookupByLibrary.simpleMessage("Elimina gli album vuoti"),
        "deleteEmptyAlbumsWithQuestionMark":
            MessageLookupByLibrary.simpleMessage("Eliminare gli album vuoti?"),
        "deleteFromBoth":
            MessageLookupByLibrary.simpleMessage("Elimina da entrambi"),
        "deleteFromDevice":
            MessageLookupByLibrary.simpleMessage("Elimina dal dispositivo"),
        "deleteFromEnte":
            MessageLookupByLibrary.simpleMessage("Elimina da ente"),
        "deleteItemCount": m11,
        "deleteLocation":
            MessageLookupByLibrary.simpleMessage("Elimina posizione"),
        "deletePhotos": MessageLookupByLibrary.simpleMessage("Elimina foto"),
        "deleteProgress": m12,
        "deleteReason1": MessageLookupByLibrary.simpleMessage(
            "Manca una caratteristica chiave di cui ho bisogno"),
        "deleteReason2": MessageLookupByLibrary.simpleMessage(
            "L\'app o una determinata funzionalità non si comporta come dovrebbe"),
        "deleteReason3": MessageLookupByLibrary.simpleMessage(
            "Ho trovato un altro servizio che mi piace di più"),
        "deleteReason4":
            MessageLookupByLibrary.simpleMessage("Il motivo non è elencato"),
        "deleteRequestSLAText": MessageLookupByLibrary.simpleMessage(
            "La tua richiesta verrà elaborata entro 72 ore."),
        "deleteSharedAlbum": MessageLookupByLibrary.simpleMessage(
            "Eliminare l\'album condiviso?"),
        "deleteSharedAlbumDialogBody": MessageLookupByLibrary.simpleMessage(
            "L\'album verrà eliminato per tutti\n\nPerderai l\'accesso alle foto condivise in questo album che sono di proprietà di altri"),
        "deselectAll":
            MessageLookupByLibrary.simpleMessage("Deseleziona tutti"),
        "designedToOutlive":
            MessageLookupByLibrary.simpleMessage("Progettato per sopravvivere"),
        "details": MessageLookupByLibrary.simpleMessage("Dettagli"),
        "devAccountChanged": MessageLookupByLibrary.simpleMessage(
            "L\'account sviluppatore che utilizziamo per pubblicare ente su App Store è cambiato. Per questo motivo dovrai effettuare nuovamente il login.\n\nCi dispiace per il disagio, ma era inevitabile."),
        "deviceFilesAutoUploading": MessageLookupByLibrary.simpleMessage(
            "I file aggiunti in questa cartella del dispositivo verranno automaticamente caricati su ente."),
        "deviceLockExplanation": MessageLookupByLibrary.simpleMessage(
            "Disabilita il blocco schermo del dispositivo quando ente è in primo piano e c\'è un backup in corso. Questo normalmente non è necessario, ma può aiutare durante grossi caricamenti e le importazioni iniziali di grandi librerie si completano più velocemente."),
        "didYouKnow": MessageLookupByLibrary.simpleMessage("Lo sapevi che?"),
        "disableAutoLock": MessageLookupByLibrary.simpleMessage(
            "Disabilita blocco automatico"),
        "disableDownloadWarningBody": MessageLookupByLibrary.simpleMessage(
            "I visualizzatori possono scattare screenshot o salvare una copia delle foto utilizzando strumenti esterni"),
        "disableDownloadWarningTitle":
            MessageLookupByLibrary.simpleMessage("Nota bene"),
        "disableLinkMessage": m13,
        "disableTwofactor": MessageLookupByLibrary.simpleMessage(
            "Disabilita autenticazione a due fattori"),
        "disablingTwofactorAuthentication":
            MessageLookupByLibrary.simpleMessage(
                "Disattivazione autenticazione a due fattori..."),
        "discord": MessageLookupByLibrary.simpleMessage("Discord"),
        "dismiss": MessageLookupByLibrary.simpleMessage("Ignora"),
        "distanceInKMUnit": MessageLookupByLibrary.simpleMessage("km"),
        "doThisLater": MessageLookupByLibrary.simpleMessage("In seguito"),
        "doYouWantToDiscardTheEditsYouHaveMade":
            MessageLookupByLibrary.simpleMessage(
                "Vuoi scartare le modifiche che hai fatto?"),
        "done": MessageLookupByLibrary.simpleMessage("Completato"),
        "doubleYourStorage":
            MessageLookupByLibrary.simpleMessage("Raddoppia il tuo spazio"),
        "download": MessageLookupByLibrary.simpleMessage("Scarica"),
        "downloadFailed":
            MessageLookupByLibrary.simpleMessage("Scaricamento fallito"),
        "downloading":
            MessageLookupByLibrary.simpleMessage("Scaricamento in corso..."),
        "dropSupportEmail": m14,
        "duplicateFileCountWithStorageSaved": m15,
        "duplicateItemsGroup": m16,
        "edit": MessageLookupByLibrary.simpleMessage("Modifica"),
        "editLocationTagTitle":
            MessageLookupByLibrary.simpleMessage("Modifica luogo"),
        "editsSaved": MessageLookupByLibrary.simpleMessage("Modifiche salvate"),
        "eligible": MessageLookupByLibrary.simpleMessage("idoneo"),
        "email": MessageLookupByLibrary.simpleMessage("Email"),
        "emailChangedTo": m17,
        "emailNoEnteAccount": m18,
        "emailVerificationToggle":
            MessageLookupByLibrary.simpleMessage("Verifica Email"),
        "emailYourLogs": MessageLookupByLibrary.simpleMessage(
            "Invia una mail con i tuoi log"),
        "empty": MessageLookupByLibrary.simpleMessage("Vuoto"),
        "emptyTrash":
            MessageLookupByLibrary.simpleMessage("Vuoi svuotare il cestino?"),
        "enableMaps": MessageLookupByLibrary.simpleMessage("Abilita le Mappe"),
        "enableMapsDesc": MessageLookupByLibrary.simpleMessage(
            "Questo mostrerà le tue foto su una mappa del mondo.\n\nQuesta mappa è ospitata da Open Street Map e le posizioni esatte delle tue foto non sono mai condivise.\n\nPuoi disabilitare questa funzionalità in qualsiasi momento, dalle Impostazioni."),
        "encryptingBackup":
            MessageLookupByLibrary.simpleMessage("Crittografando il backup..."),
        "encryption": MessageLookupByLibrary.simpleMessage("Crittografia"),
        "encryptionKeys":
            MessageLookupByLibrary.simpleMessage("Chiavi di crittografia"),
        "endtoendEncryptedByDefault":
            MessageLookupByLibrary.simpleMessage("Crittografia end-to-end"),
        "enteCanEncryptAndPreserveFilesOnlyIfYouGrant":
            MessageLookupByLibrary.simpleMessage(
                "ente può criptare e preservare i file solo se concedi l\'accesso alle foto e ai video"),
        "entePhotosPerm": MessageLookupByLibrary.simpleMessage(
            "ente <i>necessita del permesso per</i> preservare le tue foto"),
        "enteSubscriptionPitch": MessageLookupByLibrary.simpleMessage(
            "ente conserva i tuoi ricordi, in modo che siano sempre a disposizione, anche se perdi il dispositivo."),
        "enteSubscriptionShareWithFamily": MessageLookupByLibrary.simpleMessage(
            "Aggiungi la tua famiglia al tuo piano."),
        "enterAlbumName": MessageLookupByLibrary.simpleMessage(
            "Inserisci il nome dell\'album"),
        "enterCode": MessageLookupByLibrary.simpleMessage("Inserisci codice"),
        "enterCodeDescription": MessageLookupByLibrary.simpleMessage(
            "Inserisci il codice fornito dal tuo amico per richiedere spazio gratuito per entrambi"),
        "enterEmail": MessageLookupByLibrary.simpleMessage("Inserisci email"),
        "enterFileName": MessageLookupByLibrary.simpleMessage(
            "Inserisci un nome per il file"),
        "enterNewPasswordToEncrypt": MessageLookupByLibrary.simpleMessage(
            "Inserisci una nuova password per criptare i tuoi dati"),
        "enterPassword":
            MessageLookupByLibrary.simpleMessage("Inserisci password"),
        "enterPasswordToEncrypt": MessageLookupByLibrary.simpleMessage(
            "Inserisci una password per criptare i tuoi dati"),
        "enterReferralCode": MessageLookupByLibrary.simpleMessage(
            "Inserisci il codice di invito"),
        "enterThe6digitCodeFromnyourAuthenticatorApp":
            MessageLookupByLibrary.simpleMessage(
                "Inserisci il codice di 6 cifre\ndalla tua app di autenticazione"),
        "enterValidEmail": MessageLookupByLibrary.simpleMessage(
            "Inserisci un indirizzo email valido."),
        "enterYourEmailAddress": MessageLookupByLibrary.simpleMessage(
            "Inserisci il tuo indirizzo email"),
        "enterYourPassword":
            MessageLookupByLibrary.simpleMessage("Inserisci la tua password"),
        "enterYourRecoveryKey": MessageLookupByLibrary.simpleMessage(
            "Inserisci la tua chiave di recupero"),
        "error": MessageLookupByLibrary.simpleMessage("Errore"),
        "everywhere": MessageLookupByLibrary.simpleMessage("ovunque"),
        "exif": MessageLookupByLibrary.simpleMessage("EXIF"),
        "existingUser": MessageLookupByLibrary.simpleMessage("Accedi"),
        "expiredLinkInfo": MessageLookupByLibrary.simpleMessage(
            "Questo link è scaduto. Si prega di selezionare un nuovo orario di scadenza o disabilitare la scadenza del link."),
        "exportLogs": MessageLookupByLibrary.simpleMessage("Esporta log"),
        "exportYourData": MessageLookupByLibrary.simpleMessage("Esporta dati"),
        "failedToApplyCode": MessageLookupByLibrary.simpleMessage(
            "Impossibile applicare il codice"),
        "failedToCancel":
            MessageLookupByLibrary.simpleMessage("Impossibile annullare"),
        "failedToDownloadVideo": MessageLookupByLibrary.simpleMessage(
            "Download del video non riuscito"),
        "failedToFetchOriginalForEdit": MessageLookupByLibrary.simpleMessage(
            "Impossibile recuperare l\'originale per la modifica"),
        "failedToFetchReferralDetails": MessageLookupByLibrary.simpleMessage(
            "Impossibile recuperare i dettagli. Per favore, riprova più tardi."),
        "failedToLoadAlbums": MessageLookupByLibrary.simpleMessage(
            "Impossibile caricare gli album"),
        "failedToRenew":
            MessageLookupByLibrary.simpleMessage("Rinnovo fallito"),
        "failedToVerifyPaymentStatus": MessageLookupByLibrary.simpleMessage(
            "Impossibile verificare lo stato del pagamento"),
        "familyPlanOverview": MessageLookupByLibrary.simpleMessage(
            "Aggiungi 5 membri della famiglia al tuo piano esistente senza pagare extra.\n\nOgni membro ottiene il proprio spazio privato e non può vedere i file dell\'altro a meno che non siano condivisi.\n\nI piani familiari sono disponibili per i clienti che hanno un abbonamento ente a pagamento.\n\nIscriviti ora per iniziare!"),
        "familyPlanPortalTitle":
            MessageLookupByLibrary.simpleMessage("Famiglia"),
        "familyPlans": MessageLookupByLibrary.simpleMessage("Piano famiglia"),
        "faq": MessageLookupByLibrary.simpleMessage("FAQ"),
        "faqs": MessageLookupByLibrary.simpleMessage("FAQ"),
        "favorite": MessageLookupByLibrary.simpleMessage("Preferito"),
        "feedback": MessageLookupByLibrary.simpleMessage("Suggerimenti"),
        "fileFailedToSaveToGallery": MessageLookupByLibrary.simpleMessage(
            "Impossibile salvare il file nella galleria"),
        "fileInfoAddDescHint":
            MessageLookupByLibrary.simpleMessage("Aggiungi descrizione..."),
        "fileSavedToGallery":
            MessageLookupByLibrary.simpleMessage("File salvato nella galleria"),
        "filesBackedUpFromDevice": m19,
        "filesBackedUpInAlbum": m20,
        "filesDeleted": MessageLookupByLibrary.simpleMessage("File eliminati"),
        "flip": MessageLookupByLibrary.simpleMessage("Capovolgi"),
        "forYourMemories":
            MessageLookupByLibrary.simpleMessage("per i tuoi ricordi"),
        "forgotPassword":
            MessageLookupByLibrary.simpleMessage("Password dimenticata"),
        "freeStorageClaimed":
            MessageLookupByLibrary.simpleMessage("Spazio gratuito richiesto"),
        "freeStorageOnReferralSuccess": m21,
        "freeStorageSpace": m22,
        "freeStorageUsable":
            MessageLookupByLibrary.simpleMessage("Spazio libero utilizzabile"),
        "freeTrial": MessageLookupByLibrary.simpleMessage("Prova gratuita"),
        "freeTrialValidTill": m23,
        "freeUpAccessPostDelete": m24,
        "freeUpAmount": m25,
        "freeUpDeviceSpace":
            MessageLookupByLibrary.simpleMessage("Libera spazio"),
        "freeUpSpace": MessageLookupByLibrary.simpleMessage("Libera spazio"),
        "freeUpSpaceSaving": m26,
        "galleryMemoryLimitInfo": MessageLookupByLibrary.simpleMessage(
            "Fino a 1000 ricordi mostrati nella galleria"),
        "general": MessageLookupByLibrary.simpleMessage("Generali"),
        "generatingEncryptionKeys": MessageLookupByLibrary.simpleMessage(
            "Generazione delle chiavi di crittografia..."),
        "goToSettings":
            MessageLookupByLibrary.simpleMessage("Vai alle impostazioni"),
        "googlePlayId": MessageLookupByLibrary.simpleMessage("Google Play ID"),
        "grantFullAccessPrompt": MessageLookupByLibrary.simpleMessage(
            "Consenti l\'accesso a tutte le foto nelle Impostazioni"),
        "grantPermission":
            MessageLookupByLibrary.simpleMessage("Concedi il permesso"),
        "groupNearbyPhotos": MessageLookupByLibrary.simpleMessage(
            "Raggruppa foto nelle vicinanze"),
        "hidden": MessageLookupByLibrary.simpleMessage("Nascosti"),
        "hide": MessageLookupByLibrary.simpleMessage("Nascondi"),
        "hiding": MessageLookupByLibrary.simpleMessage("Nascondendo..."),
        "hostedAtOsmFrance":
            MessageLookupByLibrary.simpleMessage("Ospitato presso OSM France"),
        "howItWorks": MessageLookupByLibrary.simpleMessage("Come funziona"),
        "howToViewShareeVerificationID": MessageLookupByLibrary.simpleMessage(
            "Chiedi di premere a lungo il loro indirizzo email nella schermata delle impostazioni e verificare che gli ID su entrambi i dispositivi corrispondano."),
        "iOSGoToSettingsDescription": MessageLookupByLibrary.simpleMessage(
            "L\'autenticazione biometrica non è impostata sul tuo dispositivo. Abilita Touch ID o Face ID sul tuo telefono."),
        "iOSLockOut": MessageLookupByLibrary.simpleMessage(
            "L\'autenticazione biometrica è disabilitata. Blocca e sblocca lo schermo per abilitarla."),
        "iOSOkButton": MessageLookupByLibrary.simpleMessage("OK"),
        "ignoreUpdate": MessageLookupByLibrary.simpleMessage("Ignora"),
        "ignoredFolderUploadReason": MessageLookupByLibrary.simpleMessage(
            "Alcuni file in questo album vengono ignorati dal caricamento perché erano stati precedentemente cancellati da ente."),
        "importing":
            MessageLookupByLibrary.simpleMessage("Importazione in corso...."),
        "incorrectCode":
            MessageLookupByLibrary.simpleMessage("Codice sbagliato"),
        "incorrectPasswordTitle":
            MessageLookupByLibrary.simpleMessage("Password sbagliata"),
        "incorrectRecoveryKey":
            MessageLookupByLibrary.simpleMessage("Chiave di recupero errata"),
        "incorrectRecoveryKeyBody": MessageLookupByLibrary.simpleMessage(
            "Il codice che hai inserito non è corretto"),
        "incorrectRecoveryKeyTitle":
            MessageLookupByLibrary.simpleMessage("Chiave di recupero errata"),
        "insecureDevice":
            MessageLookupByLibrary.simpleMessage("Dispositivo non sicuro"),
        "installManually":
            MessageLookupByLibrary.simpleMessage("Installa manualmente"),
        "invalidEmailAddress":
            MessageLookupByLibrary.simpleMessage("Indirizzo email non valido"),
        "invalidKey": MessageLookupByLibrary.simpleMessage("Chiave non valida"),
        "invalidRecoveryKey": MessageLookupByLibrary.simpleMessage(
            "La chiave di recupero che hai inserito non è valida. Assicurati che contenga 24 parole e controlla l\'ortografia di ciascuna parola.\n\nSe hai inserito un vecchio codice di recupero, assicurati che sia lungo 64 caratteri e controlla ciascuno di essi."),
        "invite": MessageLookupByLibrary.simpleMessage("Invita"),
        "inviteToEnte": MessageLookupByLibrary.simpleMessage("Invita su ente"),
        "inviteYourFriends":
            MessageLookupByLibrary.simpleMessage("Invita i tuoi amici"),
        "inviteYourFriendsToEnte":
            MessageLookupByLibrary.simpleMessage("Invita i tuoi amici a ente"),
        "itLooksLikeSomethingWentWrongPleaseRetryAfterSome":
            MessageLookupByLibrary.simpleMessage(
                "Sembra che qualcosa sia andato storto. Riprova tra un po\'. Se l\'errore persiste, contatta il nostro team di supporto."),
        "itemCount": m27,
        "itemsShowTheNumberOfDaysRemainingBeforePermanentDeletion":
            MessageLookupByLibrary.simpleMessage(
                "Gli elementi mostrano il numero di giorni rimanenti prima della cancellazione permanente"),
        "itemsWillBeRemovedFromAlbum": MessageLookupByLibrary.simpleMessage(
            "Gli elementi selezionati saranno rimossi da questo album"),
        "keepPhotos": MessageLookupByLibrary.simpleMessage("Mantieni foto"),
        "kiloMeterUnit": MessageLookupByLibrary.simpleMessage("km"),
        "kindlyHelpUsWithThisInformation": MessageLookupByLibrary.simpleMessage(
            "Aiutaci con queste informazioni"),
        "language": MessageLookupByLibrary.simpleMessage("Lingua"),
        "lastUpdated":
            MessageLookupByLibrary.simpleMessage("Ultimo aggiornamento"),
        "leave": MessageLookupByLibrary.simpleMessage("Lascia"),
        "leaveAlbum":
            MessageLookupByLibrary.simpleMessage("Abbandona l\'album"),
        "leaveFamily":
            MessageLookupByLibrary.simpleMessage("Abbandona il piano famiglia"),
        "leaveSharedAlbum": MessageLookupByLibrary.simpleMessage(
            "Abbandonare l\'album condiviso?"),
        "light": MessageLookupByLibrary.simpleMessage("Chiaro"),
        "lightTheme": MessageLookupByLibrary.simpleMessage("Chiaro"),
        "linkCopiedToClipboard":
            MessageLookupByLibrary.simpleMessage("Link copiato negli appunti"),
        "linkDeviceLimit":
            MessageLookupByLibrary.simpleMessage("Limite dei dispositivi"),
        "linkEnabled": MessageLookupByLibrary.simpleMessage("Attivato"),
        "linkExpired": MessageLookupByLibrary.simpleMessage("Scaduto"),
        "linkExpiresOn": m28,
        "linkExpiry": MessageLookupByLibrary.simpleMessage("Scadenza del link"),
        "linkHasExpired":
            MessageLookupByLibrary.simpleMessage("Il link è scaduto"),
        "linkNeverExpires": MessageLookupByLibrary.simpleMessage("Mai"),
        "loadMessage1": MessageLookupByLibrary.simpleMessage(
            "Puoi condividere il tuo abbonamento con la tua famiglia"),
        "loadMessage2": MessageLookupByLibrary.simpleMessage(
            "Fino ad oggi abbiamo conservato oltre 10 milioni di ricordi"),
        "loadMessage3": MessageLookupByLibrary.simpleMessage(
            "Teniamo 3 copie dei tuoi dati, uno in un rifugio sotterraneo antiatomico"),
        "loadMessage4": MessageLookupByLibrary.simpleMessage(
            "Tutte le nostre app sono open source"),
        "loadMessage5": MessageLookupByLibrary.simpleMessage(
            "Il nostro codice sorgente e la crittografia hanno ricevuto audit esterni"),
        "loadMessage6": MessageLookupByLibrary.simpleMessage(
            "Puoi condividere i link ai tuoi album con i tuoi cari"),
        "loadMessage7": MessageLookupByLibrary.simpleMessage(
            "Le nostre app per smartphone vengono eseguite in background per crittografare e eseguire il backup di qualsiasi nuova foto o video"),
        "loadMessage8": MessageLookupByLibrary.simpleMessage(
            "web.ente.io ha un uploader intuitivo"),
        "loadMessage9": MessageLookupByLibrary.simpleMessage(
            "Usiamo Xchacha20Poly1305 per crittografare in modo sicuro i tuoi dati"),
        "loadingExifData":
            MessageLookupByLibrary.simpleMessage("Caricamento dati EXIF..."),
        "loadingGallery":
            MessageLookupByLibrary.simpleMessage("Caricamento galleria..."),
        "loadingMessage":
            MessageLookupByLibrary.simpleMessage("Caricando le tue foto..."),
        "localGallery": MessageLookupByLibrary.simpleMessage("Galleria locale"),
        "location": MessageLookupByLibrary.simpleMessage("Luogo"),
        "locationName":
            MessageLookupByLibrary.simpleMessage("Nome della località"),
        "locationTagFeatureDescription": MessageLookupByLibrary.simpleMessage(
            "Un tag di localizzazione raggruppa tutte le foto scattate entro il raggio di una foto"),
        "lockButtonLabel": MessageLookupByLibrary.simpleMessage("Blocca"),
        "lockScreenEnablePreSteps": MessageLookupByLibrary.simpleMessage(
            "Per abilitare la schermata di blocco, configura il codice di accesso del dispositivo o il blocco schermo nelle impostazioni di sistema."),
        "lockscreen":
            MessageLookupByLibrary.simpleMessage("Schermata di blocco"),
        "logInLabel": MessageLookupByLibrary.simpleMessage("Accedi"),
        "loggingOut": MessageLookupByLibrary.simpleMessage("Disconnessione..."),
        "loginTerms": MessageLookupByLibrary.simpleMessage(
            "Cliccando sul pulsante Accedi, accetti i <u-terms>termini di servizio</u-terms> e la <u-policy>politica sulla privacy</u-policy>"),
        "logout": MessageLookupByLibrary.simpleMessage("Disconnetti"),
        "logsDialogBody": MessageLookupByLibrary.simpleMessage(
            "Invia i log per aiutarci a risolvere il tuo problema. Si prega di notare che i nomi dei file saranno inclusi per aiutare a tenere traccia di problemi con file specifici."),
        "longpressOnAnItemToViewInFullscreen":
            MessageLookupByLibrary.simpleMessage(
                "Premi a lungo su un elemento per visualizzarlo a schermo intero"),
        "lostDevice":
            MessageLookupByLibrary.simpleMessage("Dispositivo perso?"),
        "manage": MessageLookupByLibrary.simpleMessage("Gestisci"),
        "manageDeviceStorage": MessageLookupByLibrary.simpleMessage(
            "Gestisci memoria dispositivo"),
        "manageFamily":
            MessageLookupByLibrary.simpleMessage("Gestisci Piano famiglia"),
        "manageLink": MessageLookupByLibrary.simpleMessage("Gestisci link"),
        "manageParticipants": MessageLookupByLibrary.simpleMessage("Gestisci"),
        "manageSubscription":
            MessageLookupByLibrary.simpleMessage("Gestisci abbonamento"),
        "map": MessageLookupByLibrary.simpleMessage("Mappa"),
        "maps": MessageLookupByLibrary.simpleMessage("Mappe"),
        "mastodon": MessageLookupByLibrary.simpleMessage("Mastodon"),
        "matrix": MessageLookupByLibrary.simpleMessage("Matrix"),
        "memoryCount": m29,
        "merchandise": MessageLookupByLibrary.simpleMessage("Merchandise"),
        "mobileWebDesktop":
            MessageLookupByLibrary.simpleMessage("Mobile, Web, Desktop"),
        "moderateStrength": MessageLookupByLibrary.simpleMessage("Mediocre"),
        "monthly": MessageLookupByLibrary.simpleMessage("Mensile"),
        "moveItem": m30,
        "moveToAlbum":
            MessageLookupByLibrary.simpleMessage("Sposta nell\'album"),
        "moveToHiddenAlbum":
            MessageLookupByLibrary.simpleMessage("Sposta in album nascosto"),
        "movedSuccessfullyTo": m31,
        "movedToTrash":
            MessageLookupByLibrary.simpleMessage("Spostato nel cestino"),
        "movingFilesToAlbum": MessageLookupByLibrary.simpleMessage(
            "Spostamento dei file nell\'album..."),
        "name": MessageLookupByLibrary.simpleMessage("Nome"),
        "never": MessageLookupByLibrary.simpleMessage("Mai"),
        "newAlbum": MessageLookupByLibrary.simpleMessage("Nuovo album"),
        "newToEnte": MessageLookupByLibrary.simpleMessage("Nuovo utente"),
        "newest": MessageLookupByLibrary.simpleMessage("Più recenti"),
        "no": MessageLookupByLibrary.simpleMessage("No"),
        "noAlbumsSharedByYouYet": MessageLookupByLibrary.simpleMessage(
            "Ancora nessun album condiviso da te"),
        "noDeviceThatCanBeDeleted": MessageLookupByLibrary.simpleMessage(
            "Non hai file su questo dispositivo che possono essere eliminati"),
        "noDuplicates":
            MessageLookupByLibrary.simpleMessage("✨ Nessun doppione"),
        "noExifData": MessageLookupByLibrary.simpleMessage("Nessun dato EXIF"),
        "noHiddenPhotosOrVideos": MessageLookupByLibrary.simpleMessage(
            "Nessuna foto o video nascosti"),
        "noImagesWithLocation": MessageLookupByLibrary.simpleMessage(
            "Nessuna immagine con posizione"),
        "noPhotosAreBeingBackedUpRightNow":
            MessageLookupByLibrary.simpleMessage(
                "Il backup delle foto attualmente non viene eseguito"),
        "noPhotosFoundHere":
            MessageLookupByLibrary.simpleMessage("Nessuna foto trovata"),
        "noRecoveryKey":
            MessageLookupByLibrary.simpleMessage("Nessuna chiave di recupero?"),
        "noRecoveryKeyNoDecryption": MessageLookupByLibrary.simpleMessage(
            "A causa della natura del nostro protocollo di crittografia end-to-end, i tuoi dati non possono essere decifrati senza password o chiave di ripristino"),
        "noResults": MessageLookupByLibrary.simpleMessage("Nessun risultato"),
        "noResultsFound":
            MessageLookupByLibrary.simpleMessage("Nessun risultato trovato"),
        "nothingSharedWithYouYet": MessageLookupByLibrary.simpleMessage(
            "Ancora nulla di condiviso con te"),
        "nothingToSeeHere":
            MessageLookupByLibrary.simpleMessage("Nulla da vedere qui! 👀"),
        "notifications": MessageLookupByLibrary.simpleMessage("Notifiche"),
        "ok": MessageLookupByLibrary.simpleMessage("Ok"),
        "onDevice": MessageLookupByLibrary.simpleMessage("Sul dispositivo"),
        "onEnte": MessageLookupByLibrary.simpleMessage(
            "Su <branding>ente</branding>"),
        "oops": MessageLookupByLibrary.simpleMessage("Oops"),
        "oopsCouldNotSaveEdits": MessageLookupByLibrary.simpleMessage(
            "Ops, impossibile salvare le modifiche"),
        "oopsSomethingWentWrong": MessageLookupByLibrary.simpleMessage(
            "Oops! Qualcosa è andato storto"),
        "openSettings":
            MessageLookupByLibrary.simpleMessage("Apri Impostazioni"),
        "openTheItem":
            MessageLookupByLibrary.simpleMessage("• Apri la foto o il video"),
        "openstreetmapContributors": MessageLookupByLibrary.simpleMessage(
            "Collaboratori di OpenStreetMap"),
        "optionalAsShortAsYouLike": MessageLookupByLibrary.simpleMessage(
            "Facoltativo, breve quanto vuoi..."),
        "orPickAnExistingOne": MessageLookupByLibrary.simpleMessage(
            "Oppure scegline una esistente"),
        "password": MessageLookupByLibrary.simpleMessage("Password"),
        "passwordChangedSuccessfully": MessageLookupByLibrary.simpleMessage(
            "Password modificata con successo"),
        "passwordLock":
            MessageLookupByLibrary.simpleMessage("Blocco con password"),
        "passwordStrength": m32,
        "passwordWarning": MessageLookupByLibrary.simpleMessage(
            "Noi non memorizziamo la tua password, quindi se te la dimentichi, <underline>non possiamo decriptare i tuoi dati</underline>"),
        "paymentDetails":
            MessageLookupByLibrary.simpleMessage("Dettagli di Pagamento"),
        "paymentFailed":
            MessageLookupByLibrary.simpleMessage("Pagamento non riuscito"),
        "paymentFailedTalkToProvider": m33,
        "paymentFailedWithReason": m34,
        "pendingSync":
            MessageLookupByLibrary.simpleMessage("Sincronizzazione in sospeso"),
        "peopleUsingYourCode": MessageLookupByLibrary.simpleMessage(
            "Persone che hanno usato il tuo codice"),
        "permDeleteWarning": MessageLookupByLibrary.simpleMessage(
            "Tutti gli elementi nel cestino verranno eliminati definitivamente\n\nQuesta azione non può essere annullata"),
        "permanentlyDelete":
            MessageLookupByLibrary.simpleMessage("Elimina definitivamente"),
        "permanentlyDeleteFromDevice": MessageLookupByLibrary.simpleMessage(
            "Eliminare definitivamente dal dispositivo?"),
        "photoGridSize":
            MessageLookupByLibrary.simpleMessage("Dimensione griglia foto"),
        "photoSmallCase": MessageLookupByLibrary.simpleMessage("foto"),
        "photosAddedByYouWillBeRemovedFromTheAlbum":
            MessageLookupByLibrary.simpleMessage(
                "Le foto aggiunte da te verranno rimosse dall\'album"),
        "pickCenterPoint": MessageLookupByLibrary.simpleMessage(
            "Selezionare il punto centrale"),
        "pinAlbum": MessageLookupByLibrary.simpleMessage("Fissa l\'album"),
        "playStoreFreeTrialValidTill": m35,
        "playstoreSubscription":
            MessageLookupByLibrary.simpleMessage("Abbonamento su PlayStore"),
        "pleaseContactSupportAndWeWillBeHappyToHelp":
            MessageLookupByLibrary.simpleMessage(
                "Contatta support@ente.io e saremo felici di aiutarti!"),
        "pleaseContactSupportIfTheProblemPersists":
            MessageLookupByLibrary.simpleMessage(
                "Riprova. Se il problema persiste, ti invitiamo a contattare l\'assistenza"),
        "pleaseEmailUsAt": m36,
        "pleaseGrantPermissions":
            MessageLookupByLibrary.simpleMessage("Concedi i permessi"),
        "pleaseLoginAgain": MessageLookupByLibrary.simpleMessage(
            "Effettua nuovamente l\'accesso"),
        "pleaseSendTheLogsTo": m37,
        "pleaseTryAgain": MessageLookupByLibrary.simpleMessage("Riprova"),
        "pleaseVerifyTheCodeYouHaveEntered":
            MessageLookupByLibrary.simpleMessage(
                "Verifica il codice che hai inserito"),
        "pleaseWait": MessageLookupByLibrary.simpleMessage("Attendere..."),
        "pleaseWaitDeletingAlbum": MessageLookupByLibrary.simpleMessage(
            "Attendere, sto eliminando l\'album"),
        "pleaseWaitForSometimeBeforeRetrying":
            MessageLookupByLibrary.simpleMessage("Riprova tra qualche minuto"),
        "preparingLogs":
            MessageLookupByLibrary.simpleMessage("Preparando i log..."),
        "preserveMore": MessageLookupByLibrary.simpleMessage("Salva più foto"),
        "pressAndHoldToPlayVideo": MessageLookupByLibrary.simpleMessage(
            "Tieni premuto per riprodurre il video"),
        "pressAndHoldToPlayVideoDetailed": MessageLookupByLibrary.simpleMessage(
            "Tieni premuto sull\'immagine per riprodurre il video"),
        "privacy": MessageLookupByLibrary.simpleMessage("Privacy"),
        "privacyPolicyTitle":
            MessageLookupByLibrary.simpleMessage("Privacy Policy"),
        "privateBackups":
            MessageLookupByLibrary.simpleMessage("Backup privato"),
        "privateSharing":
            MessageLookupByLibrary.simpleMessage("Condivisioni private"),
        "publicLinkCreated":
            MessageLookupByLibrary.simpleMessage("Link pubblico creato"),
        "publicLinkEnabled":
            MessageLookupByLibrary.simpleMessage("Link pubblico abilitato"),
        "quickLinks":
            MessageLookupByLibrary.simpleMessage("Collegamenti rapidi"),
        "radius": MessageLookupByLibrary.simpleMessage("Raggio"),
        "raiseTicket": MessageLookupByLibrary.simpleMessage("Invia ticket"),
        "rateTheApp": MessageLookupByLibrary.simpleMessage("Valuta l\'app"),
        "rateUs": MessageLookupByLibrary.simpleMessage("Lascia una recensione"),
        "rateUsOnStore": m38,
        "recover": MessageLookupByLibrary.simpleMessage("Recupera"),
        "recoverAccount":
            MessageLookupByLibrary.simpleMessage("Recupera account"),
        "recoverButton": MessageLookupByLibrary.simpleMessage("Recupera"),
        "recoveryKey":
            MessageLookupByLibrary.simpleMessage("Chiave di recupero"),
        "recoveryKeyCopiedToClipboard": MessageLookupByLibrary.simpleMessage(
            "Chiave di recupero copiata negli appunti"),
        "recoveryKeyOnForgotPassword": MessageLookupByLibrary.simpleMessage(
            "Se dimentichi la password, questa chiave è l\'unico modo per recuperare i tuoi dati."),
        "recoveryKeySaveDescription": MessageLookupByLibrary.simpleMessage(
            "Noi non memorizziamo questa chiave, per favore salva queste 24 parole in un posto sicuro."),
        "recoveryKeySuccessBody": MessageLookupByLibrary.simpleMessage(
            "Ottimo! La tua chiave di recupero è valida. Grazie per averla verificata.\n\nRicordati di salvare la tua chiave di recupero in un posto sicuro."),
        "recoveryKeyVerified": MessageLookupByLibrary.simpleMessage(
            "Chiave di recupero verificata"),
        "recoveryKeyVerifyReason": MessageLookupByLibrary.simpleMessage(
            "La tua chiave di recupero è l\'unico modo per recuperare le foto se ti dimentichi la password. Puoi trovare la tua chiave di recupero in Impostazioni > Account.\n\nInserisci qui la tua chiave di recupero per verificare di averla salvata correttamente."),
        "recoverySuccessful":
            MessageLookupByLibrary.simpleMessage("Recupero riuscito!"),
        "recreatePasswordBody": MessageLookupByLibrary.simpleMessage(
            "Il dispositivo attuale non è abbastanza potente per verificare la tua password, ma la possiamo rigenerare in un modo che funzioni su tutti i dispositivi.\n\nEffettua il login utilizzando la tua chiave di recupero e rigenera la tua password (puoi utilizzare nuovamente la stessa se vuoi)."),
        "recreatePasswordTitle":
            MessageLookupByLibrary.simpleMessage("Reimposta password"),
        "reddit": MessageLookupByLibrary.simpleMessage("Reddit"),
        "referFriendsAnd2xYourPlan": MessageLookupByLibrary.simpleMessage(
            "Invita un amico e raddoppia il tuo spazio"),
        "referralStep1": MessageLookupByLibrary.simpleMessage(
            "1. Condividi questo codice con i tuoi amici"),
        "referralStep2": MessageLookupByLibrary.simpleMessage(
            "2. Si iscrivono per un piano a pagamento"),
        "referralStep3": m39,
        "referrals": MessageLookupByLibrary.simpleMessage("Invita un Amico"),
        "referralsAreCurrentlyPaused": MessageLookupByLibrary.simpleMessage(
            "I referral code sono attualmente in pausa"),
        "remindToEmptyDeviceTrash": MessageLookupByLibrary.simpleMessage(
            "Vuota anche \"Cancellati di recente\" da \"Impostazioni\" -> \"Storage\" per avere più spazio libero"),
        "remindToEmptyEnteTrash": MessageLookupByLibrary.simpleMessage(
            "Svuota anche il tuo \"Cestino\" per avere più spazio libero"),
        "remoteImages": MessageLookupByLibrary.simpleMessage("Immagini remote"),
        "remoteThumbnails":
            MessageLookupByLibrary.simpleMessage("Miniature remote"),
        "remoteVideos": MessageLookupByLibrary.simpleMessage("Video remoti"),
        "remove": MessageLookupByLibrary.simpleMessage("Rimuovi"),
        "removeDuplicates":
            MessageLookupByLibrary.simpleMessage("Rimuovi i doppioni"),
        "removeFromAlbum":
            MessageLookupByLibrary.simpleMessage("Rimuovi dall\'album"),
        "removeFromAlbumTitle":
            MessageLookupByLibrary.simpleMessage("Rimuovi dall\'album?"),
        "removeFromFavorite":
            MessageLookupByLibrary.simpleMessage("Rimuovi dai preferiti"),
        "removeLink": MessageLookupByLibrary.simpleMessage("Elimina link"),
        "removeParticipant":
            MessageLookupByLibrary.simpleMessage("Rimuovi partecipante"),
        "removeParticipantBody": m40,
        "removePublicLink":
            MessageLookupByLibrary.simpleMessage("Rimuovi link pubblico"),
        "removeShareItemsWarning": MessageLookupByLibrary.simpleMessage(
            "Alcuni degli elementi che stai rimuovendo sono stati aggiunti da altre persone e ne perderai l\'accesso"),
        "removeWithQuestionMark":
            MessageLookupByLibrary.simpleMessage("Rimuovi?"),
        "removingFromFavorites":
            MessageLookupByLibrary.simpleMessage("Rimosso dai preferiti..."),
        "rename": MessageLookupByLibrary.simpleMessage("Rinomina"),
        "renameAlbum": MessageLookupByLibrary.simpleMessage("Rinomina album"),
        "renameFile": MessageLookupByLibrary.simpleMessage("Rinomina file"),
        "renewSubscription":
            MessageLookupByLibrary.simpleMessage("Rinnova abbonamento"),
        "renewsOn": m41,
        "reportABug": MessageLookupByLibrary.simpleMessage("Segnala un bug"),
        "reportBug": MessageLookupByLibrary.simpleMessage("Segnala un bug"),
        "resendEmail": MessageLookupByLibrary.simpleMessage("Rinvia email"),
        "resetIgnoredFiles":
            MessageLookupByLibrary.simpleMessage("Ripristina i file ignorati"),
        "resetPasswordTitle":
            MessageLookupByLibrary.simpleMessage("Reimposta password"),
        "resetToDefault":
            MessageLookupByLibrary.simpleMessage("Ripristina predefinita"),
        "restore": MessageLookupByLibrary.simpleMessage("Ripristina"),
        "restoreToAlbum":
            MessageLookupByLibrary.simpleMessage("Ripristina l\'album"),
        "restoringFiles":
            MessageLookupByLibrary.simpleMessage("Ripristinando file..."),
        "retry": MessageLookupByLibrary.simpleMessage("Riprova"),
        "reviewDeduplicateItems": MessageLookupByLibrary.simpleMessage(
            "Controlla ed elimina gli elementi che credi siano dei doppioni."),
        "rotateLeft": MessageLookupByLibrary.simpleMessage("Ruota a sinistra"),
        "rotateRight": MessageLookupByLibrary.simpleMessage("Ruota a destra"),
        "safelyStored":
            MessageLookupByLibrary.simpleMessage("Salvati in sicurezza"),
        "save": MessageLookupByLibrary.simpleMessage("Salva"),
        "saveCollage": MessageLookupByLibrary.simpleMessage("Salva il collage"),
        "saveCopy": MessageLookupByLibrary.simpleMessage("Salva una copia"),
        "saveKey": MessageLookupByLibrary.simpleMessage("Salva chiave"),
        "saveYourRecoveryKeyIfYouHaventAlready":
            MessageLookupByLibrary.simpleMessage(
                "Salva la tua chiave di recupero se non l\'hai ancora fatto"),
        "saving": MessageLookupByLibrary.simpleMessage("Salvataggio..."),
        "scanCode": MessageLookupByLibrary.simpleMessage("Scansiona codice"),
        "scanThisBarcodeWithnyourAuthenticatorApp":
            MessageLookupByLibrary.simpleMessage(
                "Scansione questo codice QR\ncon la tua app di autenticazione"),
        "searchByAlbumNameHint":
            MessageLookupByLibrary.simpleMessage("Nome album"),
        "searchByExamples": MessageLookupByLibrary.simpleMessage(
            "• Nomi degli album (es. \"Camera\")\n• Tipi di file (es. \"Video\", \".gif\")\n• Anni e mesi (e.. \"2022\", \"gennaio\")\n• Vacanze (ad es. \"Natale\")\n• Descrizioni delle foto (ad es. “#mare”)"),
        "searchHintText": MessageLookupByLibrary.simpleMessage(
            "Album, mesi, giorni, anni, ..."),
        "security": MessageLookupByLibrary.simpleMessage("Sicurezza"),
        "selectAlbum": MessageLookupByLibrary.simpleMessage("Seleziona album"),
        "selectAll": MessageLookupByLibrary.simpleMessage("Seleziona tutto"),
        "selectFoldersForBackup": MessageLookupByLibrary.simpleMessage(
            "Seleziona cartelle per il backup"),
        "selectItemsToAdd": MessageLookupByLibrary.simpleMessage(
            "Seleziona gli elementi da aggiungere"),
        "selectLanguage":
            MessageLookupByLibrary.simpleMessage("Seleziona una lingua"),
        "selectMorePhotos":
            MessageLookupByLibrary.simpleMessage("Seleziona più foto"),
        "selectReason":
            MessageLookupByLibrary.simpleMessage("Seleziona un motivo"),
        "selectYourPlan":
            MessageLookupByLibrary.simpleMessage("Seleziona un piano"),
        "selectedFilesAreNotOnEnte": MessageLookupByLibrary.simpleMessage(
            "I file selezionati non sono su ente"),
        "selectedFoldersWillBeEncryptedAndBackedUp":
            MessageLookupByLibrary.simpleMessage(
                "Le cartelle selezionate verranno crittografate e salvate su ente"),
        "selectedItemsWillBeDeletedFromAllAlbumsAndMoved":
            MessageLookupByLibrary.simpleMessage(
                "Gli elementi selezionati verranno eliminati da tutti gli album e spostati nel cestino."),
        "selectedPhotos": m42,
        "selectedPhotosWithYours": m43,
        "send": MessageLookupByLibrary.simpleMessage("Invia"),
        "sendEmail": MessageLookupByLibrary.simpleMessage("Invia email"),
        "sendInvite": MessageLookupByLibrary.simpleMessage("Invita"),
        "sendLink": MessageLookupByLibrary.simpleMessage("Invia link"),
        "sessionExpired":
            MessageLookupByLibrary.simpleMessage("Sessione scaduta"),
        "setAPassword":
            MessageLookupByLibrary.simpleMessage("Imposta una password"),
        "setAs": MessageLookupByLibrary.simpleMessage("Imposta come"),
        "setCover": MessageLookupByLibrary.simpleMessage("Imposta copertina"),
        "setLabel": MessageLookupByLibrary.simpleMessage("Imposta"),
        "setPasswordTitle":
            MessageLookupByLibrary.simpleMessage("Imposta password"),
        "setRadius": MessageLookupByLibrary.simpleMessage("Imposta raggio"),
        "setupComplete":
            MessageLookupByLibrary.simpleMessage("Configurazione completata"),
        "share": MessageLookupByLibrary.simpleMessage("Condividi"),
        "shareALink": MessageLookupByLibrary.simpleMessage("Condividi un link"),
        "shareAlbumHint": MessageLookupByLibrary.simpleMessage(
            "Apri un album e tocca il pulsante di condivisione in alto a destra per condividerlo."),
        "shareAnAlbumNow":
            MessageLookupByLibrary.simpleMessage("Condividi un album"),
        "shareLink": MessageLookupByLibrary.simpleMessage("Condividi link"),
        "shareMyVerificationID": m44,
        "shareOnlyWithThePeopleYouWant": MessageLookupByLibrary.simpleMessage(
            "Condividi solo con le persone che vuoi"),
        "shareTextConfirmOthersVerificationID": m45,
        "shareTextRecommendUsingEnte": MessageLookupByLibrary.simpleMessage(
            "Scarica ente in modo da poter facilmente condividere foto e video senza perdita di qualità\n\nhttps://ente.io"),
        "shareTextReferralCode": m46,
        "shareWithNonenteUsers": MessageLookupByLibrary.simpleMessage(
            "Condividi con utenti che non hanno un account ente"),
        "shareWithPeopleSectionTitle": m47,
        "shareYourFirstAlbum": MessageLookupByLibrary.simpleMessage(
            "Condividi il tuo primo album"),
        "sharedAlbumSectionDescription": MessageLookupByLibrary.simpleMessage(
            "Crea album condivisi e collaborativi con altri utenti ente, inclusi utenti su piani gratuiti."),
        "sharedByMe": MessageLookupByLibrary.simpleMessage("Condiviso da me"),
        "sharedByYou": MessageLookupByLibrary.simpleMessage("Condivise da te"),
        "sharedPhotoNotifications":
            MessageLookupByLibrary.simpleMessage("Nuove foto condivise"),
        "sharedPhotoNotificationsExplanation": MessageLookupByLibrary.simpleMessage(
            "Ricevi notifiche quando qualcuno aggiunge una foto a un album condiviso, di cui fai parte"),
        "sharedWith": m48,
        "sharedWithMe":
            MessageLookupByLibrary.simpleMessage("Condivisi con me"),
        "sharedWithYou":
            MessageLookupByLibrary.simpleMessage("Condivise con te"),
        "sharing":
            MessageLookupByLibrary.simpleMessage("Condivisione in corso..."),
        "showMemories": MessageLookupByLibrary.simpleMessage("Mostra ricordi"),
        "signUpTerms": MessageLookupByLibrary.simpleMessage(
            "Accetto i <u-terms>termini di servizio</u-terms> e la <u-policy>politica sulla privacy</u-policy>"),
        "singleFileDeleteFromDevice": m49,
        "singleFileDeleteHighlight": MessageLookupByLibrary.simpleMessage(
            "Verrà eliminato da tutti gli album."),
        "singleFileInBothLocalAndRemote": m50,
        "singleFileInRemoteOnly": m51,
        "skip": MessageLookupByLibrary.simpleMessage("Salta"),
        "social": MessageLookupByLibrary.simpleMessage("Social"),
        "someItemsAreInBothEnteAndYourDevice":
            MessageLookupByLibrary.simpleMessage(
                "Alcuni elementi sono sia su ente che sul tuo dispositivo."),
        "someOfTheFilesYouAreTryingToDeleteAre":
            MessageLookupByLibrary.simpleMessage(
                "Alcuni dei file che si sta tentando di eliminare sono disponibili solo sul dispositivo e non possono essere recuperati se cancellati"),
        "someoneSharingAlbumsWithYouShouldSeeTheSameId":
            MessageLookupByLibrary.simpleMessage(
                "Chi condivide gli album con te deve vedere lo stesso ID sul proprio dispositivo."),
        "somethingWentWrong":
            MessageLookupByLibrary.simpleMessage("Qualcosa è andato storto"),
        "somethingWentWrongPleaseTryAgain":
            MessageLookupByLibrary.simpleMessage(
                "Qualcosa è andato storto, per favore riprova"),
        "sorry": MessageLookupByLibrary.simpleMessage("Siamo spiacenti"),
        "sorryCouldNotAddToFavorites": MessageLookupByLibrary.simpleMessage(
            "Spiacenti, non è stato possibile aggiungere ai preferiti!"),
        "sorryCouldNotRemoveFromFavorites": MessageLookupByLibrary.simpleMessage(
            "Siamo spiacenti, non è stato possibile rimuovere dai preferiti!"),
        "sorryTheCodeYouveEnteredIsIncorrect":
            MessageLookupByLibrary.simpleMessage(
                "Il codice immesso non è corretto"),
        "sorryWeCouldNotGenerateSecureKeysOnThisDevicennplease":
            MessageLookupByLibrary.simpleMessage(
                "Siamo spiacenti, non possiamo generare le chiavi sicure su questo dispositivo.\n\nPer favore, accedi da un altro dispositivo."),
        "sortAlbumsBy": MessageLookupByLibrary.simpleMessage("Ordina per"),
        "sortNewestFirst":
            MessageLookupByLibrary.simpleMessage("Prima le più nuove"),
        "sortOldestFirst":
            MessageLookupByLibrary.simpleMessage("Prima le più vecchie"),
        "sparkleSuccess":
            MessageLookupByLibrary.simpleMessage("✨ Operazione riuscita"),
        "startBackup": MessageLookupByLibrary.simpleMessage("Avvia backup"),
        "storage":
            MessageLookupByLibrary.simpleMessage("Spazio di archiviazione"),
        "storageBreakupFamily":
            MessageLookupByLibrary.simpleMessage("Famiglia"),
        "storageBreakupYou": MessageLookupByLibrary.simpleMessage("Tu"),
        "storageInGB": m52,
        "storageLimitExceeded": MessageLookupByLibrary.simpleMessage(
            "Limite d\'archiviazione superato"),
        "storageUsageInfo": m53,
        "strongStrength": MessageLookupByLibrary.simpleMessage("Forte"),
        "subAlreadyLinkedErrMessage": m54,
        "subWillBeCancelledOn": m55,
        "subscribe": MessageLookupByLibrary.simpleMessage("Iscriviti"),
        "subscribeToEnableSharing": MessageLookupByLibrary.simpleMessage(
            "Sembra che il tuo abbonamento sia scaduto. Iscriviti per abilitare la condivisione."),
        "subscription": MessageLookupByLibrary.simpleMessage("Abbonamento"),
        "success": MessageLookupByLibrary.simpleMessage("Operazione riuscita"),
        "successfullyArchived":
            MessageLookupByLibrary.simpleMessage("Archiviato correttamente"),
        "successfullyHid":
            MessageLookupByLibrary.simpleMessage("Nascosta con successo"),
        "successfullyUnarchived": MessageLookupByLibrary.simpleMessage(
            "Rimosso dall\'archivio correttamente"),
        "successfullyUnhid": MessageLookupByLibrary.simpleMessage(
            "Rimossa dal nascondiglio con successo"),
        "suggestFeatures":
            MessageLookupByLibrary.simpleMessage("Suggerisci una funzionalità"),
        "support": MessageLookupByLibrary.simpleMessage("Assistenza"),
        "syncProgress": m56,
        "syncStopped":
            MessageLookupByLibrary.simpleMessage("Sincronizzazione interrotta"),
        "syncing": MessageLookupByLibrary.simpleMessage(
            "Sincronizzazione in corso..."),
        "systemTheme": MessageLookupByLibrary.simpleMessage("Sistema"),
        "tapToCopy": MessageLookupByLibrary.simpleMessage("tocca per copiare"),
        "tapToEnterCode": MessageLookupByLibrary.simpleMessage(
            "Tocca per inserire il codice"),
        "tempErrorContactSupportIfPersists": MessageLookupByLibrary.simpleMessage(
            "Sembra che qualcosa sia andato storto. Riprova tra un po\'. Se l\'errore persiste, contatta il nostro team di supporto."),
        "terminate": MessageLookupByLibrary.simpleMessage("Terminata"),
        "terminateSession":
            MessageLookupByLibrary.simpleMessage("Termina sessione?"),
        "terms": MessageLookupByLibrary.simpleMessage("Termini d\'uso"),
        "termsOfServicesTitle":
            MessageLookupByLibrary.simpleMessage("Termini d\'uso"),
        "thankYou": MessageLookupByLibrary.simpleMessage("Grazie"),
        "thankYouForSubscribing": MessageLookupByLibrary.simpleMessage(
            "Grazie per esserti iscritto!"),
        "theDownloadCouldNotBeCompleted": MessageLookupByLibrary.simpleMessage(
            "Il download non può essere completato"),
        "theRecoveryKeyYouEnteredIsIncorrect":
            MessageLookupByLibrary.simpleMessage(
                "La chiave di recupero inserita non è corretta"),
        "theme": MessageLookupByLibrary.simpleMessage("Tema"),
        "theseItemsWillBeDeletedFromYourDevice":
            MessageLookupByLibrary.simpleMessage(
                "Questi file verranno eliminati dal tuo dispositivo."),
        "theyAlsoGetXGb": m57,
        "theyWillBeDeletedFromAllAlbums": MessageLookupByLibrary.simpleMessage(
            "Verranno eliminati da tutti gli album."),
        "thisActionCannotBeUndone": MessageLookupByLibrary.simpleMessage(
            "Questa azione non può essere annullata"),
        "thisAlbumAlreadyHDACollaborativeLink":
            MessageLookupByLibrary.simpleMessage(
                "Questo album ha già un link collaborativo"),
        "thisCanBeUsedToRecoverYourAccountIfYou":
            MessageLookupByLibrary.simpleMessage(
                "Può essere utilizzata per recuperare il tuo account in caso tu non possa usare l\'autenticazione a due fattori"),
        "thisDevice":
            MessageLookupByLibrary.simpleMessage("Questo dispositivo"),
        "thisEmailIsAlreadyInUse": MessageLookupByLibrary.simpleMessage(
            "Questo indirizzo email è già registrato"),
        "thisImageHasNoExifData": MessageLookupByLibrary.simpleMessage(
            "Questa immagine non ha dati EXIF"),
        "thisIsPersonVerificationId": m58,
        "thisIsYourVerificationId": MessageLookupByLibrary.simpleMessage(
            "Questo è il tuo ID di verifica"),
        "thisWillLogYouOutOfTheFollowingDevice":
            MessageLookupByLibrary.simpleMessage(
                "Verrai disconnesso dai seguenti dispositivi:"),
        "thisWillLogYouOutOfThisDevice": MessageLookupByLibrary.simpleMessage(
            "Verrai disconnesso dal tuo dispositivo!"),
        "time": MessageLookupByLibrary.simpleMessage("Ora"),
        "toHideAPhotoOrVideo": MessageLookupByLibrary.simpleMessage(
            "Per nascondere una foto o un video"),
        "toResetVerifyEmail": MessageLookupByLibrary.simpleMessage(
            "Per reimpostare la tua password, verifica prima la tua email."),
        "todaysLogs": MessageLookupByLibrary.simpleMessage("Log di oggi"),
        "total": MessageLookupByLibrary.simpleMessage("totale"),
        "totalSize": MessageLookupByLibrary.simpleMessage("Dimensioni totali"),
        "trash": MessageLookupByLibrary.simpleMessage("Cestino"),
        "trashDaysLeft": m59,
        "tryAgain": MessageLookupByLibrary.simpleMessage("Riprova"),
        "turnOnBackupForAutoUpload": MessageLookupByLibrary.simpleMessage(
            "Attiva il backup per caricare automaticamente i file aggiunti in questa cartella del dispositivo su ente."),
        "twitter": MessageLookupByLibrary.simpleMessage("Twitter"),
        "twoMonthsFreeOnYearlyPlans": MessageLookupByLibrary.simpleMessage(
            "2 mesi gratis sui piani annuali"),
        "twofactor": MessageLookupByLibrary.simpleMessage("Due fattori"),
        "twofactorAuthenticationHasBeenDisabled":
            MessageLookupByLibrary.simpleMessage(
                "L\'autenticazione a due fattori è stata disabilitata"),
        "twofactorAuthenticationPageTitle":
            MessageLookupByLibrary.simpleMessage(
                "Autenticazione a due fattori"),
        "twofactorAuthenticationSuccessfullyReset":
            MessageLookupByLibrary.simpleMessage(
                "Autenticazione a due fattori resettata con successo"),
        "twofactorSetup": MessageLookupByLibrary.simpleMessage(
            "Configura autenticazione a due fattori"),
        "unarchive":
            MessageLookupByLibrary.simpleMessage("Rimuovi dall\'archivio"),
        "unarchiveAlbum": MessageLookupByLibrary.simpleMessage(
            "Rimuovi album dall\'archivio"),
        "unarchiving":
            MessageLookupByLibrary.simpleMessage("Togliendo dall\'archivio..."),
        "uncategorized":
            MessageLookupByLibrary.simpleMessage("Senza categoria"),
        "unhide": MessageLookupByLibrary.simpleMessage("Mostra"),
        "unhideToAlbum":
            MessageLookupByLibrary.simpleMessage("Non nascondere l\'album"),
        "unhiding": MessageLookupByLibrary.simpleMessage(
            "Rimuovendo dal nascondiglio..."),
        "unhidingFilesToAlbum":
            MessageLookupByLibrary.simpleMessage("Mostra i file nell\'album"),
        "unlock": MessageLookupByLibrary.simpleMessage("Sblocca"),
        "unpinAlbum": MessageLookupByLibrary.simpleMessage("Non fissare album"),
        "unselectAll":
            MessageLookupByLibrary.simpleMessage("Deseleziona tutto"),
        "update": MessageLookupByLibrary.simpleMessage("Aggiorna"),
        "updateAvailable":
            MessageLookupByLibrary.simpleMessage("Aggiornamento disponibile"),
        "updatingFolderSelection": MessageLookupByLibrary.simpleMessage(
            "Aggiornamento della selezione delle cartelle..."),
        "upgrade":
            MessageLookupByLibrary.simpleMessage("Acquista altro spazio"),
        "uploadingFilesToAlbum": MessageLookupByLibrary.simpleMessage(
            "Caricamento dei file nell\'album..."),
        "usableReferralStorageInfo": MessageLookupByLibrary.simpleMessage(
            "Lo spazio disponibile è limitato dal tuo piano corrente. L\'archiviazione in eccesso diventerà automaticamente utilizzabile quando aggiornerai il tuo piano."),
        "usePublicLinksForPeopleNotOnEnte":
            MessageLookupByLibrary.simpleMessage(
                "Usa link pubblici per persone non registrate su ente"),
        "useRecoveryKey": MessageLookupByLibrary.simpleMessage(
            "Utilizza un codice di recupero"),
        "useSelectedPhoto":
            MessageLookupByLibrary.simpleMessage("Usa la foto selezionata"),
        "usedSpace": MessageLookupByLibrary.simpleMessage("Spazio utilizzato"),
        "verificationFailedPleaseTryAgain":
            MessageLookupByLibrary.simpleMessage(
                "Verifica fallita, per favore prova di nuovo"),
        "verificationId":
            MessageLookupByLibrary.simpleMessage("ID di verifica"),
        "verify": MessageLookupByLibrary.simpleMessage("Verifica"),
        "verifyEmail": MessageLookupByLibrary.simpleMessage("Verifica email"),
        "verifyEmailID": m60,
        "verifyIDLabel": MessageLookupByLibrary.simpleMessage("Verifica"),
        "verifyPassword":
            MessageLookupByLibrary.simpleMessage("Verifica password"),
        "verifying":
            MessageLookupByLibrary.simpleMessage("Verifica in corso..."),
        "verifyingRecoveryKey": MessageLookupByLibrary.simpleMessage(
            "Verifica della chiave di recupero..."),
        "videoSmallCase": MessageLookupByLibrary.simpleMessage("video"),
        "viewActiveSessions":
            MessageLookupByLibrary.simpleMessage("Visualizza sessioni attive"),
        "viewAll": MessageLookupByLibrary.simpleMessage("Visualizza tutte"),
        "viewAllExifData":
            MessageLookupByLibrary.simpleMessage("Mostra tutti i dati EXIF"),
        "viewLogs": MessageLookupByLibrary.simpleMessage("Visualizza i log"),
        "viewRecoveryKey": MessageLookupByLibrary.simpleMessage(
            "Visualizza chiave di recupero"),
        "viewer": MessageLookupByLibrary.simpleMessage("Sola lettura"),
        "visitWebToManage": MessageLookupByLibrary.simpleMessage(
            "Visita web.ente.io per gestire il tuo abbonamento"),
        "weAreOpenSource":
            MessageLookupByLibrary.simpleMessage("Siamo open source!"),
        "weDontSupportEditingPhotosAndAlbumsThatYouDont":
            MessageLookupByLibrary.simpleMessage(
                "Non puoi modificare foto e album che non possiedi"),
        "weHaveSendEmailTo": m61,
        "weakStrength": MessageLookupByLibrary.simpleMessage("Debole"),
        "welcomeBack": MessageLookupByLibrary.simpleMessage("Bentornato/a!"),
        "yearly": MessageLookupByLibrary.simpleMessage("Annuale"),
        "yearsAgo": m62,
        "yes": MessageLookupByLibrary.simpleMessage("Si"),
        "yesCancel": MessageLookupByLibrary.simpleMessage("Sì, cancella"),
        "yesConvertToViewer": MessageLookupByLibrary.simpleMessage(
            "Sì, converti in sola lettura"),
        "yesDelete": MessageLookupByLibrary.simpleMessage("Sì, elimina"),
        "yesDiscardChanges":
            MessageLookupByLibrary.simpleMessage("Sì, ignora le mie modifiche"),
        "yesLogout": MessageLookupByLibrary.simpleMessage("Sì, disconnetti"),
        "yesRemove": MessageLookupByLibrary.simpleMessage("Sì, rimuovi"),
        "yesRenew": MessageLookupByLibrary.simpleMessage("Sì, Rinnova"),
        "you": MessageLookupByLibrary.simpleMessage("Tu"),
        "youAreOnAFamilyPlan": MessageLookupByLibrary.simpleMessage(
            "Sei un utente con piano famiglia!"),
        "youAreOnTheLatestVersion": MessageLookupByLibrary.simpleMessage(
            "Stai utilizzando l\'ultima versione"),
        "youCanAtMaxDoubleYourStorage": MessageLookupByLibrary.simpleMessage(
            "* Puoi al massimo raddoppiare il tuo spazio"),
        "youCanManageYourLinksInTheShareTab":
            MessageLookupByLibrary.simpleMessage(
                "Puoi gestire i tuoi link nella scheda condivisione."),
        "youCanTrySearchingForADifferentQuery":
            MessageLookupByLibrary.simpleMessage(
                "Prova con una ricerca differente."),
        "youCannotDowngradeToThisPlan": MessageLookupByLibrary.simpleMessage(
            "Non puoi effettuare il downgrade su questo piano"),
        "youCannotShareWithYourself": MessageLookupByLibrary.simpleMessage(
            "Non puoi condividere con te stesso"),
        "youDontHaveAnyArchivedItems": MessageLookupByLibrary.simpleMessage(
            "Non hai nulla di archiviato."),
        "youHaveSuccessfullyFreedUp": m63,
        "yourAccountHasBeenDeleted": MessageLookupByLibrary.simpleMessage(
            "Il tuo account è stato eliminato"),
        "yourPlanWasSuccessfullyDowngraded":
            MessageLookupByLibrary.simpleMessage(
                "Il tuo piano è stato aggiornato con successo"),
        "yourPlanWasSuccessfullyUpgraded": MessageLookupByLibrary.simpleMessage(
            "Il tuo piano è stato aggiornato con successo"),
        "yourPurchaseWasSuccessful":
            MessageLookupByLibrary.simpleMessage("Acquisto andato a buon fine"),
        "yourStorageDetailsCouldNotBeFetched":
            MessageLookupByLibrary.simpleMessage(
                "Impossibile recuperare i dettagli di archiviazione"),
        "yourSubscriptionHasExpired": MessageLookupByLibrary.simpleMessage(
            "Il tuo abbonamento è scaduto"),
        "yourSubscriptionWasUpdatedSuccessfully":
            MessageLookupByLibrary.simpleMessage(
                "Il tuo abbonamento è stato modificato correttamente"),
        "yourVerificationCodeHasExpired": MessageLookupByLibrary.simpleMessage(
            "Il tuo codice di verifica è scaduto"),
        "youveNoDuplicateFilesThatCanBeCleared":
            MessageLookupByLibrary.simpleMessage(
                "Non hai file duplicati che possono essere cancellati"),
        "youveNoFilesInThisAlbumThatCanBeDeleted":
            MessageLookupByLibrary.simpleMessage(
                "Non hai file in questo album che possono essere eliminati"),
        "zoomOutToSeePhotos": MessageLookupByLibrary.simpleMessage(
            "Zoom indietro per visualizzare le foto")
>>>>>>> 6786cf1c
      };
}<|MERGE_RESOLUTION|>--- conflicted
+++ resolved
@@ -200,14 +200,6 @@
 
   final messages = _notInlinedMessages(_notInlinedMessages);
   static Map<String, Function> _notInlinedMessages(_) => <String, Function>{
-<<<<<<< HEAD
-        "accountWelcomeBack":
-            MessageLookupByLibrary.simpleMessage("Bentornato!"),
-        "cancel": MessageLookupByLibrary.simpleMessage("Annulla"),
-        "email": MessageLookupByLibrary.simpleMessage("Email"),
-        "enterYourEmailAddress": MessageLookupByLibrary.simpleMessage(
-            "Inserisci il tuo indirizzo email")
-=======
         "aNewVersionOfEnteIsAvailable": MessageLookupByLibrary.simpleMessage(
             "Una nuova versione di ente è disponibile."),
         "about": MessageLookupByLibrary.simpleMessage("Info"),
@@ -377,6 +369,8 @@
         "cancelSubscription":
             MessageLookupByLibrary.simpleMessage("Annulla abbonamento"),
         "cannotAddMorePhotosAfterBecomingViewer": m6,
+        "cannotDeleteSharedFiles": MessageLookupByLibrary.simpleMessage(
+            "Impossibile eliminare i file condivisi"),
         "centerPoint": MessageLookupByLibrary.simpleMessage("Punto centrale"),
         "changeEmail": MessageLookupByLibrary.simpleMessage("Modifica email"),
         "changePassword":
@@ -881,6 +875,7 @@
         "no": MessageLookupByLibrary.simpleMessage("No"),
         "noAlbumsSharedByYouYet": MessageLookupByLibrary.simpleMessage(
             "Ancora nessun album condiviso da te"),
+        "noDeviceLimit": MessageLookupByLibrary.simpleMessage("Nessuno"),
         "noDeviceThatCanBeDeleted": MessageLookupByLibrary.simpleMessage(
             "Non hai file su questo dispositivo che possono essere eliminati"),
         "noDuplicates":
@@ -1477,6 +1472,5 @@
                 "Non hai file in questo album che possono essere eliminati"),
         "zoomOutToSeePhotos": MessageLookupByLibrary.simpleMessage(
             "Zoom indietro per visualizzare le foto")
->>>>>>> 6786cf1c
       };
 }