--- conflicted
+++ resolved
@@ -29,11 +29,8 @@
   fileCaption,
   event,
   shared,
-<<<<<<< HEAD
   faces,
-=======
   magic,
->>>>>>> 84aa9b88
 }
 
 enum SectionType {
