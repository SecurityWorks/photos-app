import 'package:photos/models/file.dart';
import 'package:photos/models/upload_strategy.dart';

class DeviceCollection {
  final String id;
  final String name;
  final String coverId;
  final int count;
  final bool shouldBackup;
<<<<<<< HEAD
  final UploadStrategy uploadStrategy;
=======
  UploadStrategy uploadStrategy;
>>>>>>> 1d3ce385
  int collectionID;
  File thumbnail;

  DeviceCollection(
    this.id,
    this.name, {
    this.coverId,
    this.count,
    this.collectionID,
    this.thumbnail,
    this.uploadStrategy = UploadStrategy.ifMissing,
    this.shouldBackup = false,
    this.uploadStrategy = UploadStrategy.ifMissing,
  });
}<|MERGE_RESOLUTION|>--- conflicted
+++ resolved
@@ -7,11 +7,8 @@
   final String coverId;
   final int count;
   final bool shouldBackup;
-<<<<<<< HEAD
-  final UploadStrategy uploadStrategy;
-=======
   UploadStrategy uploadStrategy;
->>>>>>> 1d3ce385
+
   int collectionID;
   File thumbnail;
 
@@ -24,6 +21,5 @@
     this.thumbnail,
     this.uploadStrategy = UploadStrategy.ifMissing,
     this.shouldBackup = false,
-    this.uploadStrategy = UploadStrategy.ifMissing,
   });
 }