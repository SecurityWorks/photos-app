import "package:flutter/foundation.dart";
import "package:flutter/material.dart";
import "package:logging/logging.dart";
import "package:photos/generated/l10n.dart";
import 'package:photos/models/file/file.dart';
<<<<<<< HEAD
// import "package:photos/services/object_detection/object_detection_service.dart";
=======
>>>>>>> 22947840
import "package:photos/ui/components/buttons/chip_button_widget.dart";
import "package:photos/ui/components/info_item_widget.dart";

class ObjectsItemWidget extends StatelessWidget {
  final EnteFile file;
  const ObjectsItemWidget(this.file, {super.key});

  @override
  Widget build(BuildContext context) {
    return InfoItemWidget(
      key: const ValueKey("Objects"),
      leadingIcon: Icons.image_search_outlined,
      subtitleSection: _objectTags(context, file),
      hasChipButtons: true,
    );
  }

  Future<List<ChipButtonWidget>> _objectTags(
    BuildContext context,
    EnteFile file,
  ) async {
    try {
      final chipButtons = <ChipButtonWidget>[];
      var objectTags = <String, double>{};
<<<<<<< HEAD
      final thumbnail = await getThumbnail(file);
      if (thumbnail != null) {
        // objectTags = await ObjectDetectionService.instance.predict(thumbnail);
      }
=======
      // final thumbnail = await getThumbnail(file);
      // if (thumbnail != null) {
      //   objectTags = await ObjectDetectionService.instance.predict(thumbnail);
      // }
>>>>>>> 22947840
      if (objectTags.isEmpty) {
        return [
          ChipButtonWidget(
            S.of(context).noResults,
            noChips: true,
          ),
        ];
      }
      // sort by values
      objectTags = Map.fromEntries(
        objectTags.entries.toList()
          ..sort((e1, e2) => e2.value.compareTo(e1.value)),
      );

      for (MapEntry<String, double> entry in objectTags.entries) {
        chipButtons.add(
          ChipButtonWidget(
            entry.key +
                (kDebugMode
                    ? "-" + (entry.value * 100).round().toString()
                    : ""),
          ),
        );
      }

      return chipButtons;
    } catch (e, s) {
      Logger("ObjctsItemWidget").info(e, s);
      return [];
    }
  }
}<|MERGE_RESOLUTION|>--- conflicted
+++ resolved
@@ -3,10 +3,6 @@
 import "package:logging/logging.dart";
 import "package:photos/generated/l10n.dart";
 import 'package:photos/models/file/file.dart';
-<<<<<<< HEAD
-// import "package:photos/services/object_detection/object_detection_service.dart";
-=======
->>>>>>> 22947840
 import "package:photos/ui/components/buttons/chip_button_widget.dart";
 import "package:photos/ui/components/info_item_widget.dart";
 
@@ -31,17 +27,11 @@
     try {
       final chipButtons = <ChipButtonWidget>[];
       var objectTags = <String, double>{};
-<<<<<<< HEAD
-      final thumbnail = await getThumbnail(file);
-      if (thumbnail != null) {
-        // objectTags = await ObjectDetectionService.instance.predict(thumbnail);
-      }
-=======
+
       // final thumbnail = await getThumbnail(file);
       // if (thumbnail != null) {
       //   objectTags = await ObjectDetectionService.instance.predict(thumbnail);
       // }
->>>>>>> 22947840
       if (objectTags.isEmpty) {
         return [
           ChipButtonWidget(
