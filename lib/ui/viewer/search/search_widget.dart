import 'package:flutter/material.dart';
import 'package:photos/db/files_db.dart';
import 'package:photos/ente_theme_data.dart';
import 'package:photos/models/collection_items.dart';
import 'package:photos/models/file.dart';
import 'package:photos/services/collections_service.dart';
import 'package:photos/ui/viewer/search/search_results_suggestions.dart';

class SearchIconWidget extends StatefulWidget {
  const SearchIconWidget({Key key}) : super(key: key);

  @override
  State<SearchIconWidget> createState() => _SearchIconWidgetState();
}

class _SearchIconWidgetState extends State<SearchIconWidget> {
  bool showSearchWidget;
  @override
  void initState() {
    super.initState();
    showSearchWidget = false;
  }

  @override
  Widget build(BuildContext context) {
    return showSearchWidget
        ? Searchwidget(showSearchWidget)
        : IconButton(
            onPressed: () {
              setState(
                () {
                  showSearchWidget = !showSearchWidget;
                },
              );
            },
            icon: const Icon(Icons.search),
          );
  }
}

// ignore: must_be_immutable
class Searchwidget extends StatefulWidget {
  bool openSearch;
  final String searchQuery = '';
  Searchwidget(this.openSearch, {Key key}) : super(key: key);
  @override
  State<Searchwidget> createState() => _SearchwidgetState();
}

class _SearchwidgetState extends State<Searchwidget> {
  final ValueNotifier<String> _searchQ = ValueNotifier('');
  @override
  Widget build(BuildContext context) {
    List<CollectionWithThumbnail> matchedCollections;
    List<File> matchedFiles;
    return widget.openSearch
        ? Column(
            children: [
              Row(
                children: [
                  const SizedBox(width: 12),
                  Flexible(
                    child: Container(
                      color:
                          Theme.of(context).colorScheme.defaultBackgroundColor,
                      child: TextFormField(
                        style: Theme.of(context).textTheme.subtitle1,
                        decoration: InputDecoration(
                          filled: true,
                          contentPadding: const EdgeInsets.symmetric(
                            horizontal: 16,
                            vertical: 14,
                          ),
                          border: UnderlineInputBorder(
                            borderSide: BorderSide.none,
                            borderRadius: BorderRadius.circular(8),
                          ),
                          prefixIcon: const Icon(Icons.search),
                        ),
                        onChanged: (value) async {
                          matchedCollections = await CollectionsService.instance
<<<<<<< HEAD
                              .getSearchedCollections(value);
                          matchedFiles = await FilesDB.instance
                              .getFilesOnFileNameSearch(value);
=======
                              .getFilteredCollectionsWithThumbnail(value);
>>>>>>> 9facc73f
                          _searchQ.value = value;
                        },
                        autofocus: true,
                      ),
                    ),
                  ),
                  IconButton(
                    onPressed: () {
                      setState(() {
                        widget.openSearch = !widget.openSearch;
                      });
                    },
                    icon: const Icon(Icons.close),
                  ),
                ],
              ),
              const SizedBox(height: 20),
              ValueListenableBuilder(
                valueListenable: _searchQ,
                builder: (
                  BuildContext context,
                  String newQuery,
                  Widget child,
                ) {
                  return newQuery != ''
                      ? SearchResultsSuggestions(
                          collectionsWithThumbnail: matchedCollections,
                          matchedFiles: matchedFiles,
                        )
                      : const SizedBox.shrink();
                },
              ),
            ],
          )
        : SearchIconWidget();
  }
}<|MERGE_RESOLUTION|>--- conflicted
+++ resolved
@@ -79,13 +79,9 @@
                         ),
                         onChanged: (value) async {
                           matchedCollections = await CollectionsService.instance
-<<<<<<< HEAD
-                              .getSearchedCollections(value);
+                              .getFilteredCollectionsWithThumbnail(value);
                           matchedFiles = await FilesDB.instance
                               .getFilesOnFileNameSearch(value);
-=======
-                              .getFilteredCollectionsWithThumbnail(value);
->>>>>>> 9facc73f
                           _searchQ.value = value;
                         },
                         autofocus: true,
