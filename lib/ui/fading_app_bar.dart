--- conflicted
+++ resolved
@@ -24,22 +24,15 @@
   final File file;
   final Function(File) onFileDeleted;
   final double height;
-<<<<<<< HEAD
   final bool shouldShowActions;
-=======
   final int userID;
->>>>>>> c901a048
 
   FadingAppBar(
     this.file,
     this.onFileDeleted,
-<<<<<<< HEAD
+    this.userID,
     this.height,
     this.shouldShowActions, {
-=======
-    this.userID,
-    this.height, {
->>>>>>> c901a048
     Key key,
   }) : super(key: key);
 
