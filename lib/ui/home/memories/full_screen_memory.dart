import "dart:async";
import "dart:io";

import "package:flutter/cupertino.dart";
import "package:flutter/material.dart";
import "package:intl/intl.dart";
import "package:photos/core/configuration.dart";
import "package:photos/models/memory.dart";
import "package:photos/services/memories_service.dart";
import "package:photos/theme/text_style.dart";
import "package:photos/ui/actions/file/file_actions.dart";
import "package:photos/ui/viewer/file/file_widget.dart";
import "package:photos/ui/viewer/file_details/favorite_widget.dart";
import "package:photos/utils/file_util.dart";
import "package:photos/utils/share_util.dart";
import "package:step_progress_indicator/step_progress_indicator.dart";

//There are two states of variables that FullScreenMemory depends on:
//1. The list of memories
//2. The current index of the page view

//1
//Only when items are deleted will list of memories change and this requires the
//whole screen to be rebuild. So the InheritedWidget is updated using the Updater
//widget which will then lead to a rebuild of all widgets that call
//InheritedWidget.of(context).

//2
//There are widgets that doesn't come inside the PageView that needs to rebuild
//with new state when page index is changed. So the index is stored in a
//ValueNotifier inside the InheritedWidget and the widgets that need to change
//are wrapped in a ValueListenableBuilder.

class FullScreenMemoryDataUpdater extends StatefulWidget {
  final List<Memory> memories;
  final int initialIndex;
  final Widget child;
  const FullScreenMemoryDataUpdater({
    required this.memories,
    required this.initialIndex,
    required this.child,
    super.key,
  });

  @override
  State<FullScreenMemoryDataUpdater> createState() =>
      _FullScreenMemoryDataUpdaterState();
}

class _FullScreenMemoryDataUpdaterState
    extends State<FullScreenMemoryDataUpdater> {
  late ValueNotifier<int> indexNotifier;

  @override
  void initState() {
    super.initState();
    indexNotifier = ValueNotifier(widget.initialIndex);
    MemoriesService.instance
        .markMemoryAsSeen(widget.memories[widget.initialIndex]);
  }

  @override
  void dispose() {
    indexNotifier.dispose();
    super.dispose();
  }

  void removeCurrentMemory() {
    setState(() {
      widget.memories.removeAt(indexNotifier.value);
    });
  }

  @override
  Widget build(BuildContext context) {
    return FullScreenMemoryData(
      memories: widget.memories,
      indexNotifier: indexNotifier,
      removeCurrentMemory: removeCurrentMemory,
      child: widget.child,
    );
  }
}

class FullScreenMemoryData extends InheritedWidget {
  final List<Memory> memories;
  final ValueNotifier<int> indexNotifier;
  final VoidCallback removeCurrentMemory;

  const FullScreenMemoryData({
    required this.memories,
    required this.indexNotifier,
    required this.removeCurrentMemory,
    required Widget child,
    Key? key,
  }) : super(child: child, key: key);

  static FullScreenMemoryData? of(BuildContext context) {
    return context.dependOnInheritedWidgetOfExactType<FullScreenMemoryData>();
  }

  @override
  bool updateShouldNotify(FullScreenMemoryData oldWidget) {
    // Checking oldWidget.memories.length != memories.length here doesn't work
    //because the old widget and new widget reference the same memories list.
    return true;
  }
}

class FullScreenMemory extends StatefulWidget {
  final String title;
  final int initialIndex;
  const FullScreenMemory(
    this.title,
    this.initialIndex, {
    super.key,
  });

  @override
  State<FullScreenMemory> createState() => _FullScreenMemoryState();
}

class _FullScreenMemoryState extends State<FullScreenMemory> {
  PageController? _pageController;
  final _showTitle = ValueNotifier<bool>(true);

  @override
  void initState() {
    super.initState();
    Future.delayed(const Duration(seconds: 3), () {
      if (mounted) {
        setState(() {
          _showTitle.value = false;
        });
      }
    });
  }

  @override
  void dispose() {
    _pageController?.dispose();
    _showTitle.dispose();
    super.dispose();
  }

  @override
  Widget build(BuildContext context) {
    final inheritedData = FullScreenMemoryData.of(context)!;
    final showStepProgressIndicator = inheritedData.memories.length < 60;
    return Scaffold(
      extendBodyBehindAppBar: true,
      appBar: AppBar(
        toolbarHeight: 84,
        automaticallyImplyLeading: false,
        title: ValueListenableBuilder(
          valueListenable: inheritedData.indexNotifier,
<<<<<<< HEAD
          child: Padding(
            padding: const EdgeInsets.only(right: 16),
            child: InkWell(
              onTap: () {
                Navigator.pop(context);
              },
              child: const Icon(
=======
          child: InkWell(
            onTap: () {
              Navigator.pop(context);
            },
            child: const Padding(
              padding: EdgeInsets.fromLTRB(4, 8, 8, 8),
              child: Icon(
>>>>>>> cb0b12db
                Icons.close,
                color: Colors.white, //same for both themes
              ),
            ),
          ),
          builder: (context, value, child) {
            return Column(
              crossAxisAlignment: CrossAxisAlignment.start,
              children: [
                showStepProgressIndicator
                    ? StepProgressIndicator(
                        totalSteps: inheritedData.memories.length,
                        currentStep: value + 1,
                        size: 2,
                        selectedColor: Colors.white, //same for both themes
                        unselectedColor: Colors.white.withOpacity(0.4),
                      )
                    : const SizedBox.shrink(),
                const SizedBox(
<<<<<<< HEAD
                  height: 18,
=======
                  height: 10,
>>>>>>> cb0b12db
                ),
                Row(
                  children: [
                    child!,
                    Text(
                      DateFormat.yMMMd(
                        Localizations.localeOf(context).languageCode,
                      ).format(
                        DateTime.fromMicrosecondsSinceEpoch(
                          inheritedData.memories[value].file.creationTime!,
                        ),
                      ),
                      style: Theme.of(context).textTheme.titleMedium!.copyWith(
                            fontSize: 14,
                            color: Colors.white,
                          ), //same for both themes
                    ),
                  ],
                ),
              ],
            );
          },
        ),
        flexibleSpace: Container(
          decoration: BoxDecoration(
            gradient: LinearGradient(
              begin: Alignment.topCenter,
              end: Alignment.bottomCenter,
              colors: [
                Colors.black.withOpacity(0.6),
                Colors.black.withOpacity(0.5),
                Colors.transparent,
              ],
              stops: const [0, 0.6, 1],
            ),
          ),
        ),
        backgroundColor: const Color(0x00000000),
        elevation: 0,
      ),
      body: Stack(
        alignment: Alignment.bottomCenter,
        children: [
          PageView.builder(
            controller: _pageController ??= PageController(
              initialPage: widget.initialIndex,
            ),
            itemBuilder: (context, index) {
              if (index < inheritedData.memories.length - 1) {
                final nextFile = inheritedData.memories[index + 1].file;
                preloadThumbnail(nextFile);
                preloadFile(nextFile);
              }
              return Stack(
                alignment: Alignment.bottomCenter,
                children: [
                  GestureDetector(
                    onTapDown: (TapDownDetails details) {
                      final screenWidth = MediaQuery.of(context).size.width;
                      final edgeWidth = screenWidth * 0.20;
                      if (details.localPosition.dx < edgeWidth) {
                        if (index > 0) {
                          _pageController!.previousPage(
                            duration: const Duration(milliseconds: 250),
                            curve: Curves.ease,
                          );
                        }
                      } else if (details.localPosition.dx >
                          screenWidth - edgeWidth) {
                        if (index < (inheritedData.memories.length - 1)) {
                          _pageController!.nextPage(
                            duration: const Duration(milliseconds: 250),
                            curve: Curves.ease,
                          );
                        }
                      }
                    },
                    child: FileWidget(
                      inheritedData.memories[index].file,
                      autoPlay: false,
                      tagPrefix: "memories",
                      backgroundDecoration: const BoxDecoration(
                        color: Colors.transparent,
                      ),
                    ),
                  ),
                  const BottomGradient(),
                  BottomIcons(index),
                ],
              );
            },
            onPageChanged: (index) {
              unawaited(
                MemoriesService.instance
                    .markMemoryAsSeen(inheritedData.memories[index]),
              );
              inheritedData.indexNotifier.value = index;
            },
            itemCount: inheritedData.memories.length,
          ),
          SafeArea(
            top: false,
            child: Padding(
              padding: const EdgeInsets.only(bottom: 72),
              child: ValueListenableBuilder(
                builder: (context, value, _) {
                  return AnimatedSwitcher(
                    duration: const Duration(milliseconds: 250),
                    switchInCurve: Curves.easeOut,
                    switchOutCurve: Curves.easeIn,
                    child: value
                        ? Hero(
                            tag: widget.title,
                            child: Text(
                              widget.title,
                              style: darkTextTheme.h2,
                            ),
                          )
                        : showStepProgressIndicator
                            ? const SizedBox.shrink()
                            : const MemoryCounter(),
                  );
                },
                valueListenable: _showTitle,
              ),
            ),
          ),
        ],
      ),
    );
  }
}

class BottomIcons extends StatelessWidget {
  final int pageViewIndex;
  const BottomIcons(this.pageViewIndex, {super.key});

  @override
  Widget build(BuildContext context) {
    final inheritedData = FullScreenMemoryData.of(context)!;
    final currentFile = inheritedData.memories[pageViewIndex].file;

    final List<Widget> rowChildren = [
      IconButton(
        icon: Icon(
          Platform.isAndroid ? Icons.info_outline : CupertinoIcons.info,
          color: Colors.white, //same for both themes
        ),
        onPressed: () {
          showDetailsSheet(context, currentFile);
        },
      ),
    ];

    if (currentFile.ownerID == null ||
        (Configuration.instance.getUserID() ?? 0) == currentFile.ownerID) {
      rowChildren.addAll([
        IconButton(
          icon: Icon(
            Platform.isAndroid ? Icons.delete_outline : CupertinoIcons.delete,
            color: Colors.white, //same for both themes
          ),
          onPressed: () async {
            await showSingleFileDeleteSheet(
              context,
              inheritedData.memories[inheritedData.indexNotifier.value].file,
              onFileRemoved: (file) => {
                inheritedData.removeCurrentMemory.call(),
                if (inheritedData.memories.isEmpty)
                  {
                    Navigator.of(context).pop(),
                  },
              },
            );
          },
        ),
        SizedBox(
          height: 32,
          child: FavoriteWidget(currentFile),
        ),
      ]);
    }
    rowChildren.add(
      IconButton(
        icon: Icon(
          Icons.adaptive.share,
          color: Colors.white, //same for both themes
        ),
        onPressed: () {
          share(context, [currentFile]);
        },
      ),
    );

    return SafeArea(
      top: false,
      child: Container(
        alignment: Alignment.bottomCenter,
        padding: const EdgeInsets.fromLTRB(12, 0, 12, 20),
        child: Row(
          mainAxisAlignment: MainAxisAlignment.spaceAround,
          children: rowChildren,
        ),
      ),
    );
  }
}

class MemoryCounter extends StatelessWidget {
  const MemoryCounter({super.key});

  @override
  Widget build(BuildContext context) {
    final inheritedData = FullScreenMemoryData.of(context)!;
    return ValueListenableBuilder(
      valueListenable: inheritedData.indexNotifier,
      builder: (context, value, _) {
        return Text(
          "${value + 1}/${inheritedData.memories.length}",
          style: darkTextTheme.bodyMuted,
        );
      },
    );
  }
}
<<<<<<< HEAD

class BottomGradient extends StatelessWidget {
  const BottomGradient({super.key});

=======

class BottomGradient extends StatelessWidget {
  const BottomGradient({super.key});

>>>>>>> cb0b12db
  @override
  Widget build(BuildContext context) {
    return IgnorePointer(
      child: Container(
        height: 124,
        width: double.infinity,
        decoration: BoxDecoration(
          gradient: LinearGradient(
            begin: Alignment.bottomCenter,
            end: Alignment.topCenter,
            colors: [
              Colors.black.withOpacity(0.5), //same for both themes
              Colors.transparent,
            ],
            stops: const [0, 0.8],
          ),
        ),
      ),
    );
  }
}<|MERGE_RESOLUTION|>--- conflicted
+++ resolved
@@ -154,15 +154,6 @@
         automaticallyImplyLeading: false,
         title: ValueListenableBuilder(
           valueListenable: inheritedData.indexNotifier,
-<<<<<<< HEAD
-          child: Padding(
-            padding: const EdgeInsets.only(right: 16),
-            child: InkWell(
-              onTap: () {
-                Navigator.pop(context);
-              },
-              child: const Icon(
-=======
           child: InkWell(
             onTap: () {
               Navigator.pop(context);
@@ -170,7 +161,6 @@
             child: const Padding(
               padding: EdgeInsets.fromLTRB(4, 8, 8, 8),
               child: Icon(
->>>>>>> cb0b12db
                 Icons.close,
                 color: Colors.white, //same for both themes
               ),
@@ -190,11 +180,7 @@
                       )
                     : const SizedBox.shrink(),
                 const SizedBox(
-<<<<<<< HEAD
-                  height: 18,
-=======
                   height: 10,
->>>>>>> cb0b12db
                 ),
                 Row(
                   children: [
@@ -420,17 +406,10 @@
     );
   }
 }
-<<<<<<< HEAD
 
 class BottomGradient extends StatelessWidget {
   const BottomGradient({super.key});
 
-=======
-
-class BottomGradient extends StatelessWidget {
-  const BottomGradient({super.key});
-
->>>>>>> cb0b12db
   @override
   Widget build(BuildContext context) {
     return IgnorePointer(
