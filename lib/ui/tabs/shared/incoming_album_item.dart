--- conflicted
+++ resolved
@@ -14,11 +14,7 @@
 
 class IncomingAlbumItem extends StatelessWidget {
   final CollectionWithThumbnail c;
-<<<<<<< HEAD
-  static String heroTagPrefix = "shared_collection";
-=======
   static const String heroTagPrefix = "shared_collection";
->>>>>>> 356d94f6
 
   const IncomingAlbumItem(
     this.c, {
