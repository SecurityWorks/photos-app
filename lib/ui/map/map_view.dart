--- conflicted
+++ resolved
@@ -4,12 +4,14 @@
 import "package:flutter_map/flutter_map.dart";
 import "package:flutter_map_marker_cluster/flutter_map_marker_cluster.dart";
 import "package:latlong2/latlong.dart";
-import "package:photos/core/configuration.dart";
 import "package:photos/ui/map/image_marker.dart";
 import "package:photos/ui/map/map_button.dart";
 import 'package:photos/ui/map/map_gallery_tile.dart';
 import 'package:photos/ui/map/map_gallery_tile_badge.dart';
 import "package:photos/ui/map/map_marker.dart";
+import "package:photos/ui/map/tile/layers.dart";
+import "package:url_launcher/url_launcher.dart";
+import "package:url_launcher/url_launcher_string.dart";
 
 class MapView extends StatefulWidget {
   final List<ImageMarker> imageMarkers;
@@ -44,9 +46,7 @@
   @override
   void initState() {
     super.initState();
-    widget.controller.onReady.then((_) {
-      widget.controller.move(widget.center, widget.initialZoom);
-    });
+    // widget.controller.move(widget.center, widget.initialZoom);
   }
 
   @override
@@ -80,54 +80,32 @@
               }
             },
           ),
-<<<<<<< HEAD
+          nonRotatedChildren: [
+            RichAttributionWidget(
+              alignment: AttributionAlignment.bottomLeft,
+              animationConfig: const ScaleRAWA(), // Or `FadeRAWA` as is default
+              showFlutterMapAttribution: false,
+              attributions: [
+                TextSourceAttribution(
+                  'OpenStreetMap contributors',
+                  onTap: () =>
+                      launchUrlString('https://openstreetmap.org/copyright'),
+                ),
+                TextSourceAttribution(
+                  'HOT',
+                  onTap: () => launchUrl(Uri.parse('https://www.hotosm.org/')),
+                ),
+                TextSourceAttribution(
+                  'Hosted @ OSM France',
+                  onTap: () =>
+                      launchUrl(Uri.parse('https://www.openstreetmap.fr/')),
+                  prependCopyright: false,
+                ),
+              ],
+            ),
+          ],
           children: [
-            TileLayer(
-              urlTemplate: Configuration.urltemplate,
-              additionalOptions: const {
-                "accessToken": Configuration.apikey,
-                "id": "mapbox.mapbox-streets-v7",
-=======
-          layers: [
-            TileLayerOptions(
-              urlTemplate: 'https://{s}.tile.openstreetmap.org/{z}/{x}/{y}.png',
-              subdomains: ['a', 'b', 'c'],
-              backgroundColor: Colors.transparent,
-            ),
-            MarkerClusterLayerOptions(
-              maxClusterRadius: 100,
-              showPolygon: true,
-              size: const Size(75, 75),
-              fitBoundsOptions: const FitBoundsOptions(
-                padding: EdgeInsets.all(1),
-              ),
-              markers: widget.imageMarkers.asMap().entries.map((marker) {
-                final imageMarker = marker.value;
-                return mapMarker(imageMarker, marker.key.toString());
-              }).toList(),
-              polygonOptions: const PolygonOptions(
-                borderColor: Colors.green,
-                color: Colors.transparent,
-                borderStrokeWidth: 1,
-              ),
-              builder: (context, markers) {
-                final index = int.parse(
-                  markers.first.key
-                      .toString()
-                      .replaceAll(RegExp(r'[^0-9]'), ''),
-                );
-                return Stack(
-                  children: [
-                    MapGalleryTile(
-                      key: Key(markers.first.key.toString()),
-                      imageMarker: widget.imageMarkers[index],
-                    ),
-                    MapGalleryTileBadge(size: markers.length)
-                  ],
-                );
->>>>>>> d21a9e35
-              },
-            ),
+            const OSMFranceTileLayer(),
             MarkerClusterLayerWidget(
               options: MarkerClusterLayerOptions(
                 maxClusterRadius: 100,
