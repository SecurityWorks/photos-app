--- conflicted
+++ resolved
@@ -127,14 +127,14 @@
   }
 
   Widget _getCollectionsGalleryWidget(CollectionItems items) {
-<<<<<<< HEAD
     TextStyle trashAndHiddenTextStyle = Theme.of(context).textTheme.subtitle1;
-    final double sideOfThumbnail =
-        (MediaQuery.of(context).size.width / 2) - 18.5;
-=======
     Size size = MediaQuery.of(context).size;
-    int albumsCountInOneRow = max(size.width~/220.0, 2);
->>>>>>> 663b725c
+    int albumsCountInOneRow = max(size.width ~/ 220.0, 2);
+    final double sideOfThumbnail = (size.width / 2) -
+        16 -
+        (2.5 *
+            (albumsCountInOneRow -
+                1)); //16 - padding of grid  + 2.5 - half of crossaxis spacing
     return SingleChildScrollView(
       child: Container(
         margin: const EdgeInsets.only(bottom: 50),
@@ -187,7 +187,6 @@
             ),
             Padding(padding: EdgeInsets.all(12)),
             Configuration.instance.hasConfiguredAccount()
-<<<<<<< HEAD
                 ? Padding(
                     padding: const EdgeInsets.symmetric(horizontal: 16),
                     child: GridView.builder(
@@ -201,26 +200,11 @@
                       itemCount: items.collections.length +
                           1, // To include the + button
                       gridDelegate: SliverGridDelegateWithFixedCrossAxisCount(
-                          crossAxisCount: 2,
+                          crossAxisCount: albumsCountInOneRow,
                           mainAxisSpacing: 12,
                           crossAxisSpacing: 5,
                           childAspectRatio:
                               sideOfThumbnail / (sideOfThumbnail + 24)),
-=======
-                ? GridView.builder(
-                    shrinkWrap: true,
-                    padding: EdgeInsets.fromLTRB(0, 0, 12, 0),
-                    physics: ScrollPhysics(), // to disable GridView's scrolling
-                    itemBuilder: (context, index) {
-                      return _buildCollection(
-                          context, items.collections, index);
-                    },
-                    itemCount:
-                        items.collections.length + 1, // To include the + button
-                    gridDelegate: SliverGridDelegateWithFixedCrossAxisCount(
-                      crossAxisCount: albumsCountInOneRow,
-                      mainAxisSpacing: 12,
->>>>>>> 663b725c
                     ),
                   )
                 : nothingToSeeHere(
