import 'package:flutter/material.dart';
import 'package:logging/logging.dart';
import 'package:photos/core/configuration.dart';
import 'package:photos/db/files_db.dart';
import 'package:photos/ente_theme_data.dart';
import 'package:photos/models/collection.dart';
import 'package:photos/models/collection_items.dart';
import 'package:photos/models/file.dart';
import 'package:photos/models/selected_files.dart';
import 'package:photos/services/collections_service.dart';
import 'package:photos/services/ignored_files_service.dart';
import 'package:photos/services/remote_sync_service.dart';
import 'package:photos/ui/common/gradient_button.dart';
import 'package:photos/ui/common/loading_widget.dart';
import 'package:photos/ui/viewer/file/thumbnail_widget.dart';
import 'package:photos/ui/viewer/gallery/collection_page.dart';
import 'package:photos/utils/dialog_util.dart';
import 'package:photos/utils/navigation_util.dart';
import 'package:photos/utils/share_util.dart';
import 'package:photos/utils/toast_util.dart';
import 'package:receive_sharing_intent/receive_sharing_intent.dart';

enum CollectionActionType { addFiles, moveFiles, restoreFiles }

String _actionName(CollectionActionType type, bool plural) {
  final titleSuffix = (plural ? "s" : "");
  String text = "";
  switch (type) {
    case CollectionActionType.addFiles:
      text = "Add file";
      break;
    case CollectionActionType.moveFiles:
      text = "Move file";
      break;
    case CollectionActionType.restoreFiles:
      text = "Restore file";
      break;
  }
  return text + titleSuffix;
}

class CreateCollectionPage extends StatefulWidget {
  final SelectedFiles selectedFiles;
  final List<SharedMediaFile> sharedFiles;
  final CollectionActionType actionType;

  const CreateCollectionPage(
    this.selectedFiles,
    this.sharedFiles, {
    Key key,
    this.actionType = CollectionActionType.addFiles,
  }) : super(key: key);

  @override
  State<CreateCollectionPage> createState() => _CreateCollectionPageState();
}

class _CreateCollectionPageState extends State<CreateCollectionPage> {
  final _logger = Logger((_CreateCollectionPageState).toString());
  String _albumName;

  @override
  Widget build(BuildContext context) {
    final filesCount = widget.sharedFiles != null
        ? widget.sharedFiles.length
        : widget.selectedFiles.files.length;
    return Scaffold(
      appBar: AppBar(
        title: Text(_actionName(widget.actionType, filesCount > 1)),
      ),
      body: _getBody(context),
    );
  }

  Widget _getBody(BuildContext context) {
    return SingleChildScrollView(
      child: Column(
        mainAxisSize: MainAxisSize.min,
        children: [
          Row(
            children: [
              Expanded(
                child: Padding(
                  padding: const EdgeInsets.only(
                    top: 30,
                    bottom: 12,
                    left: 40,
                    right: 40,
                  ),
                  child: GradientButton(
                    onTap: () async {
                      _showNameAlbumDialog();
                    },
                    iconData: Icons.create_new_folder_outlined,
                    paddingValue: 6,
                    text: "To a new album",
                  ),
                ),
              ),
            ],
          ),
          const Padding(
            padding: EdgeInsets.fromLTRB(40, 24, 40, 20),
            child: Align(
              alignment: Alignment.centerLeft,
              child: Text(
                "To an existing album",
                style: TextStyle(
                  fontWeight: FontWeight.bold,
                ),
              ),
            ),
          ),
          Padding(
            padding: const EdgeInsets.fromLTRB(20, 4, 20, 0),
            child: _getExistingCollectionsWidget(),
          ),
        ],
      ),
    );
  }

  Widget _getExistingCollectionsWidget() {
    return FutureBuilder<List<CollectionWithThumbnail>>(
      future: _getCollectionsWithThumbnail(),
      builder: (context, snapshot) {
        if (snapshot.hasError) {
          return Text(snapshot.error.toString());
        } else if (snapshot.hasData) {
          return ListView.builder(
            itemBuilder: (context, index) {
              return _buildCollectionItem(snapshot.data[index]);
            },
            itemCount: snapshot.data.length,
            shrinkWrap: true,
            physics: const NeverScrollableScrollPhysics(),
          );
        } else {
          return const EnteLoadingWidget();
        }
      },
    );
  }

  Widget _buildCollectionItem(CollectionWithThumbnail item) {
    return Container(
      padding: const EdgeInsets.only(left: 24, bottom: 16),
      child: GestureDetector(
        behavior: HitTestBehavior.translucent,
        child: Row(
          children: <Widget>[
            ClipRRect(
              borderRadius: BorderRadius.circular(2.0),
              child: SizedBox(
                height: 64,
                width: 64,
                key: Key("collection_item:" + item.thumbnail.tag()),
                child: ThumbnailWidget(item.thumbnail),
              ),
            ),
            const Padding(padding: EdgeInsets.all(8)),
            Expanded(
              child: Text(
                item.collection.name,
                style: const TextStyle(
                  fontSize: 16,
                ),
              ),
            ),
          ],
        ),
        onTap: () async {
          if (await _runCollectionAction(item.collection.id)) {
            showShortToast(
              context,
              widget.actionType == CollectionActionType.addFiles
                  ? "Added successfully to " + item.collection.name
                  : "Moved successfully to " + item.collection.name,
            );
            _navigateToCollection(item.collection);
          }
        },
      ),
    );
  }

  Future<List<CollectionWithThumbnail>> _getCollectionsWithThumbnail() async {
    final List<CollectionWithThumbnail> collectionsWithThumbnail = [];
    final latestCollectionFiles =
        await CollectionsService.instance.getLatestCollectionFiles();
    for (final file in latestCollectionFiles) {
      final c =
          CollectionsService.instance.getCollectionByID(file.collectionID);
      if (c.owner.id == Configuration.instance.getUserID()) {
        collectionsWithThumbnail.add(CollectionWithThumbnail(c, file));
      }
    }
    collectionsWithThumbnail.sort((first, second) {
      return (first.collection.name ?? "")
          .compareTo((second.collection.name ?? ""));
    });
    return collectionsWithThumbnail;
  }

  void _showNameAlbumDialog() async {
    final AlertDialog alert = AlertDialog(
      title: const Text("Album title"),
      content: TextFormField(
        decoration: const InputDecoration(
          hintText: "Christmas 2020 / Dinner at Alice's",
          contentPadding: EdgeInsets.all(8),
        ),
        onChanged: (value) {
          setState(() {
            _albumName = value;
          });
        },
        autofocus: true,
        keyboardType: TextInputType.text,
        textCapitalization: TextCapitalization.words,
      ),
      actions: [
        TextButton(
          child: Text(
            "Ok",
            style: TextStyle(
              color: Theme.of(context).colorScheme.greenAlternative,
            ),
          ),
          onPressed: () async {
            Navigator.of(context, rootNavigator: true).pop('dialog');
            final collection = await _createAlbum(_albumName);
            if (collection != null) {
              if (await _runCollectionAction(collection.id)) {
                if (widget.actionType == CollectionActionType.restoreFiles) {
                  showShortToast(
                    context,
                    'Restored files to album ' + _albumName,
                  );
                } else {
                  showShortToast(
                    context,
                    "Album '" + _albumName + "' created.",
                  );
                }
                _navigateToCollection(collection);
              }
            }
          },
        ),
      ],
    );

    showDialog(
      context: context,
      builder: (BuildContext context) {
        return alert;
      },
    );
  }

  void _navigateToCollection(Collection collection) {
    Navigator.pop(context);
    routeToPage(
      context,
      CollectionPage(
        CollectionWithThumbnail(collection, null),
      ),
    );
  }

  Future<bool> _runCollectionAction(int collectionID) async {
    switch (widget.actionType) {
      case CollectionActionType.addFiles:
        return _addToCollection(collectionID);
      case CollectionActionType.moveFiles:
        return _moveFilesToCollection(collectionID);
      case CollectionActionType.restoreFiles:
        return _restoreFilesToCollection(collectionID);
    }
    throw AssertionError("unexpected actionType ${widget.actionType}");
  }

  Future<bool> _moveFilesToCollection(int toCollectionID) async {
    final dialog = createProgressDialog(context, "Moving files to album...");
    await dialog.show();
    try {
      final int fromCollectionID =
          widget.selectedFiles.files?.first?.collectionID;
      await CollectionsService.instance.move(
        toCollectionID,
        fromCollectionID,
        widget.selectedFiles.files?.toList(),
      );
      await dialog.hide();
      RemoteSyncService.instance.sync(silently: true);
      widget.selectedFiles?.clearAll();

      return true;
    } on AssertionError catch (e) {
      await dialog.hide();
      showErrorDialog(context, "Oops", e.message);
      return false;
    } catch (e, s) {
      _logger.severe("Could not move to album", e, s);
      await dialog.hide();
      showGenericErrorDialog(context);
      return false;
    }
  }

  Future<bool> _restoreFilesToCollection(int toCollectionID) async {
    final dialog = createProgressDialog(context, "Restoring files...");
    await dialog.show();
    try {
      await CollectionsService.instance
          .restore(toCollectionID, widget.selectedFiles.files?.toList());
      RemoteSyncService.instance.sync(silently: true);
      widget.selectedFiles?.clearAll();
      await dialog.hide();
      return true;
    } on AssertionError catch (e) {
      await dialog.hide();
      showErrorDialog(context, "Oops", e.message);
      return false;
    } catch (e, s) {
      _logger.severe("Could not move to album", e, s);
      await dialog.hide();
      showGenericErrorDialog(context);
      return false;
    }
  }

  Future<bool> _addToCollection(int collectionID) async {
    final dialog = createProgressDialog(context, "Uploading files to album...");
    await dialog.show();
    try {
      final List<File> files = [];
      final List<File> filesPendingUpload = [];
      if (widget.sharedFiles != null) {
        filesPendingUpload.addAll(
          await convertIncomingSharedMediaToFile(
            widget.sharedFiles,
            collectionID,
          ),
        );
      } else {
        for (final file in widget.selectedFiles.files) {
          final currentFile = await FilesDB.instance.getFile(file.generatedID);
          if (currentFile.uploadedFileID == null) {
            currentFile.collectionID = collectionID;
            filesPendingUpload.add(currentFile);
          } else {
            files.add(currentFile);
          }
        }
      }
      if (filesPendingUpload.isNotEmpty) {
<<<<<<< HEAD
        await IgnoredFilesService.instance.removeIgnoredMappings(filesPendingUpload);
=======
        // filesPendingUpload might be getting ignored during auto-upload
        // because the user deleted these files from ente in the past.
        await IgnoredFilesService.instance
            .removeIgnoredMappings(filesPendingUpload);
>>>>>>> 70851209
        await FilesDB.instance.insertMultiple(filesPendingUpload);
      }
      if (files.isNotEmpty) {
        await CollectionsService.instance.addToCollection(collectionID, files);
      }
      RemoteSyncService.instance.sync(silently: true);
      await dialog.hide();
      widget.selectedFiles?.clearAll();
      return true;
    } catch (e, s) {
      _logger.severe("Could not add to album", e, s);
      await dialog.hide();
      showGenericErrorDialog(context);
    }
    return false;
  }

  Future<Collection> _createAlbum(String albumName) async {
    Collection collection;
    final dialog = createProgressDialog(context, "Creating album...");
    await dialog.show();
    try {
      collection = await CollectionsService.instance.createAlbum(albumName);
    } catch (e, s) {
      _logger.severe(e, s);
      await dialog.hide();
      showGenericErrorDialog(context);
    } finally {
      await dialog.hide();
    }
    return collection;
  }
}<|MERGE_RESOLUTION|>--- conflicted
+++ resolved
@@ -356,14 +356,10 @@
         }
       }
       if (filesPendingUpload.isNotEmpty) {
-<<<<<<< HEAD
-        await IgnoredFilesService.instance.removeIgnoredMappings(filesPendingUpload);
-=======
         // filesPendingUpload might be getting ignored during auto-upload
         // because the user deleted these files from ente in the past.
         await IgnoredFilesService.instance
             .removeIgnoredMappings(filesPendingUpload);
->>>>>>> 70851209
         await FilesDB.instance.insertMultiple(filesPendingUpload);
       }
       if (files.isNotEmpty) {
