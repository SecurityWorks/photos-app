--- conflicted
+++ resolved
@@ -144,16 +144,6 @@
   //   });
   // }
   await FileMigrationService.instance.init();
-<<<<<<< HEAD
-=======
-  if (Platform.isIOS) {
-    PushService.instance.init().then((_) {
-      FirebaseMessaging.onBackgroundMessage(
-        _firebaseMessagingBackgroundHandler,
-      );
-    });
-  }
->>>>>>> 6afbcd31
   FeatureFlagService.instance.init();
   _logger.info("Initialization done");
 }
@@ -172,29 +162,17 @@
 }
 
 Future _runWithLogs(Function() function, {String prefix = ""}) async {
-<<<<<<< HEAD
-  await SuperLogging.main(LogConfig(
-    body: function,
-    logDirPath: (await getTemporaryDirectory()).path + "/logs",
-    maxLogFiles: 5,
-    sentryDsn: null,
-    tunnel: kSentryTunnel,
-    enableInDebugMode: true,
-    prefix: prefix,
-  ));
-=======
   await SuperLogging.main(
     LogConfig(
       body: function,
       logDirPath: (await getApplicationSupportDirectory()).path + "/logs",
       maxLogFiles: 5,
-      sentryDsn: kDebugMode ? kSentryDebugDSN : kSentryDSN,
+      sentryDsn: null,
       tunnel: kSentryTunnel,
       enableInDebugMode: true,
       prefix: prefix,
     ),
   );
->>>>>>> 6afbcd31
 }
 
 Future<void> _scheduleHeartBeat(bool isBackground) async {
@@ -246,7 +224,6 @@
   }
 }
 
-<<<<<<< HEAD
 // Future<void> _firebaseMessagingBackgroundHandler(RemoteMessage message) async {
 //   bool isRunningInFG = await _isRunningInForeground(); // hb
 //   bool isInForeground = AppLifecycleService.instance.isForeground;
@@ -270,35 +247,6 @@
 //     }, prefix: "[fbg]");
 //   }
 // }
-=======
-Future<void> _firebaseMessagingBackgroundHandler(RemoteMessage message) async {
-  bool isRunningInFG = await _isRunningInForeground(); // hb
-  bool isInForeground = AppLifecycleService.instance.isForeground;
-  if (_isProcessRunning) {
-    _logger.info(
-      "Background push received when app is alive and runningInFS: $isRunningInFG inForeground: $isInForeground",
-    );
-    if (PushService.shouldSync(message)) {
-      await _sync('firebaseBgSyncActiveProcess');
-    }
-  } else {
-    // App is dead
-    _runWithLogs(
-      () async {
-        _logger.info("Background push received");
-        if (Platform.isIOS) {
-          _scheduleSuicide(kBGPushTimeout); // To prevent OS from punishing us
-        }
-        await _init(true, via: 'firebasePush');
-        if (PushService.shouldSync(message)) {
-          await _sync('firebaseBgSyncNoActiveProcess');
-        }
-      },
-      prefix: "[fbg]",
-    );
-  }
-}
->>>>>>> 6afbcd31
 
 Future<void> _logFGHeartBeatInfo() async {
   bool isRunningInFG = await _isRunningInForeground();
