{
  "enterYourEmailAddress": "Enter your email address",
  "accountWelcomeBack": "Welcome back!",
  "email": "Email",
  "cancel": "Cancel",
  "verify": "Verify",
  "invalidEmailAddress": "Invalid email address",
  "enterValidEmail": "Please enter a valid email address.",
  "deleteAccount": "Delete account",
  "askDeleteReason": "What is the main reason you are deleting your account?",
  "deleteAccountFeedbackPrompt": "We are sorry to see you go. Please share your feedback to help us improve.",
  "feedback": "Feedback",
  "kindlyHelpUsWithThisInformation": "Kindly help us with this information",
  "confirmDeletePrompt": "Yes, I want to permanently delete this account and all its data.",
  "confirmAccountDeletion": "Confirm Account Deletion",
  "deleteConfirmDialogBody": "You are about to permanently delete your account and all its data.\nThis action is irreversible.",
  "deleteAccountPermanentlyButton": "Delete Account Permanently",
  "yourAccountHasBeenDeleted": "Your account has been deleted",
  "selectReason": "Select reason",
  "deleteReason1": "It’s missing a key feature that I need",
  "deleteReason2": "The app or a certain feature does not behave as I think it should",
  "deleteReason3": "I found another service that I like better",
  "deleteReason4": "My reason isn’t listed",
  "sendEmail": "Send email",
  "deleteRequestSLAText": "Your request will be processed within 72 hours.",
  "deleteEmailRequest": "Please send an email to <warning>account-deletion@ente.io</warning> from your registered email address.",
  "entePhotosPerm": "ente <i>needs permission to</i> preserve your photos",
  "ok": "Ok",
  "createAccount": "Create account",
  "createNewAccount": "Create new account",
  "password": "Password",
  "confirmPassword": "Confirm password",
  "activeSessions": "Active sessions",
  "oops": "Oops",
  "somethingWentWrongPleaseTryAgain": "Something went wrong, please try again",
  "thisWillLogYouOutOfThisDevice": "This will log you out of this device!",
  "thisWillLogYouOutOfTheFollowingDevice": "This will log you out of the following device:",
  "terminateSession": "Terminate session?",
  "terminate": "Terminate",
  "thisDevice": "This device",
  "recoverButton": "Recover",
  "recoverySuccessful": "Recovery successful!",
  "decrypting": "Decrypting...",
  "incorrectRecoveryKeyTitle": "Incorrect recovery key",
  "incorrectRecoveryKeyBody": "The recovery key you entered is incorrect",
  "forgotPassword": "Forgot password",
  "enterYourRecoveryKey": "Enter your recovery key",
  "noRecoveryKey": "No recovery key?",
  "sorry": "Sorry",
  "noRecoveryKeyNoDecryption": "Due to the nature of our end-to-end encryption protocol, your data cannot be decrypted without your password or recovery key",
  "verifyEmail": "Verify email",
  "toResetVerifyEmail": "To reset your password, please verify your email first.",
  "checkInboxAndSpamFolder": "Please check your inbox (and spam) to complete verification",
  "tapToEnterCode": "Tap to enter code",
  "resendEmail": "Resend email",
  "weHaveSendEmailTo": "We have sent a mail to <green>{email}</green>",
  "@weHaveSendEmailTo": {
    "description": "Text to indicate that we have sent a mail to the user",
    "placeholders": {
      "email": {
        "description": "The email address of the user",
        "type": "String",
        "example": "example@ente.io"
      }
    }
  },
  "setPasswordTitle": "Set password",
  "changePasswordTitle": "Change password",
  "resetPasswordTitle": "Reset password",
  "encryptionKeys": "Encryption keys",
  "passwordWarning": "We don't store this password, so if you forget, <underline>we cannot decrypt your data</underline>",
  "enterPasswordToEncrypt": "Enter a password we can use to encrypt your data",
  "enterNewPasswordToEncrypt": "Enter a new password we can use to encrypt your data",
  "weakStrength": "Weak",
  "strongStrength": "Strong",
  "moderateStrength": "Moderate",
  "passwordStrength": "Password strength: {passwordStrengthValue}",
  "@passwordStrength": {
    "description": "Text to indicate the password strength",
    "placeholders": {
      "passwordStrengthValue": {
        "description": "The strength of the password as a string",
        "type": "String",
        "example": "Weak or Moderate or Strong"
      }
    },
    "message": "Password Strength: {passwordStrengthText}"
  },
  "passwordChangedSuccessfully": "Password changed successfully",
  "generatingEncryptionKeys": "Generating encryption keys...",
  "pleaseWait": "Please wait...",
  "continueLabel": "Continue",
  "insecureDevice": "Insecure device",
  "sorryWeCouldNotGenerateSecureKeysOnThisDevicennplease": "Sorry, we could not generate secure keys on this device.\n\nplease sign up from a different device.",
  "howItWorks": "How it works",
  "encryption": "Encryption",
  "ackPasswordLostWarning": "I understand that if I lose my password, I may lose my data since my data is <underline>end-to-end encrypted</underline>.",
  "privacyPolicyTitle": "Privacy Policy",
  "termsOfServicesTitle": "Terms",
  "signUpTerms": "I agree to the <u-terms>terms of service</u-terms> and <u-policy>privacy policy</u-policy>",
  "logInLabel": "Log in",
  "loginTerms": "By clicking log in, I agree to the <u-terms>terms of service</u-terms> and <u-policy>privacy policy</u-policy>",
  "changeEmail": "Change email",
  "enterYourPassword": "Enter your password",
  "welcomeBack": "Welcome back!",
  "contactSupport": "Contact support",
  "incorrectPasswordTitle": "Incorrect password",
  "pleaseTryAgain": "Please try again",
  "recreatePasswordTitle": "Recreate password",
  "useRecoveryKey": "Use recovery key",
  "recreatePasswordBody": "The current device is not powerful enough to verify your password, but we can regenerate in a way that works with all devices.\n\nPlease login using your recovery key and regenerate your password (you can use the same one again if you wish).",
  "verifyPassword": "Verify password",
  "recoveryKey": "Recovery key",
  "recoveryKeyOnForgotPassword": "If you forget your password, the only way you can recover your data is with this key.",
  "recoveryKeySaveDescription": "We don't store this key, please save this 24 word key in a safe place.",
  "doThisLater": "Do this later",
  "saveKey": "Save key",
  "recoveryKeyCopiedToClipboard": "Recovery key copied to clipboard",
  "recoverAccount": "Recover account",
  "recover": "Recover",
  "dropSupportEmail": "Please drop an email to {supportEmail} from your registered email address",
  "@dropSupportEmail": {
    "placeholders": {
      "supportEmail": {
        "description": "The support email address",
        "type": "String",
        "example": "support@ente.io"
      }
    }
  },
  "twofactorSetup": "Two-factor setup",
  "enterCode": "Enter code",
  "scanCode": "Scan code",
  "codeCopiedToClipboard": "Code copied to clipboard",
  "copypasteThisCodentoYourAuthenticatorApp": "Copy-paste this code\nto your authenticator app",
  "tapToCopy": "tap to copy",
  "scanThisBarcodeWithnyourAuthenticatorApp": "Scan this barcode with\nyour authenticator app",
  "enterThe6digitCodeFromnyourAuthenticatorApp": "Enter the 6-digit code from\nyour authenticator app",
  "confirm": "Confirm",
  "setupComplete": "Setup complete",
  "saveYourRecoveryKeyIfYouHaventAlready": "Save your recovery key if you haven't already",
  "thisCanBeUsedToRecoverYourAccountIfYou": "This can be used to recover your account if you lose your second factor",
  "twofactorAuthenticationPageTitle": "Two-factor authentication",
  "lostDevice": "Lost device?",
  "verifyingRecoveryKey": "Verifying recovery key...",
  "recoveryKeyVerified": "Recovery key verified",
  "recoveryKeySuccessBody": "Great! Your recovery key is valid. Thank you for verifying.\n\nPlease remember to keep your recovery key safely backed up.",
  "invalidRecoveryKey": "The recovery key you entered is not valid. Please make sure it contains 24 words, and check the spelling of each.\n\nIf you entered an older recovery code, make sure it is 64 characters long, and check each of them.",
  "invalidKey": "Invalid key",
  "tryAgain": "Try again",
  "viewRecoveryKey": "View recovery key",
  "confirmRecoveryKey": "Confirm recovery key",
  "recoveryKeyVerifyReason": "Your recovery key is the only way to recover your photos if you forget your password. You can find your recovery key in Settings > Security.\n\nPlease enter your recovery key here to verify that you have saved it correctly.",
  "confirmYourRecoveryKey": "Confirm your recovery key",
  "addViewer": "Add viewer",
  "addCollaborator": "Add collaborator",
  "addANewEmail": "Add a new email",
  "orPickAnExistingOne": "Or pick an existing one",
  "collaboratorsCanAddPhotosAndVideosToTheSharedAlbum": "Collaborators can add photos and videos to the shared album.",
  "enterEmail": "Enter email",
  "albumOwner": "Owner",
  "@albumOwner": {
    "description": "Role of the album owner"
  },
  "you": "You",
  "collaborator": "Collaborator",
  "addMore": "Add more",
  "@addMore": {
    "description": "Button text to add more collaborators/viewers"
  },
  "viewer": "Viewer",
  "remove": "Remove",
  "removeParticipant": "Remove participant",
  "@removeParticipant": {
    "description": "menuSectionTitle for removing a participant"
  },
  "manage": "Manage",
  "addedAs": "Added as",
  "changePermissions": "Change permissions?",
  "yesConvertToViewer": "Yes, convert to viewer",
  "cannotAddMorePhotosAfterBecomingViewer": "{user} will not be able to add more photos to this album\n\nThey will still be able to remove existing photos added by them",
  "allowAddingPhotos": "Allow adding photos",
  "@allowAddingPhotos": {
    "description": "Switch button to enable uploading photos to a public link"
  },
  "allowAddPhotosDescription": "Allow people with the link to also add photos to the shared album.",
  "passwordLock": "Password lock",
  "disableDownloadWarningTitle": "Please note",
  "disableDownloadWarningBody": "Viewers can still take screenshots or save a copy of your photos using external tools",
  "allowDownloads": "Allow downloads",
  "linkDeviceLimit": "Device limit",
  "linkExpiry": "Link expiry",
  "linkExpired": "Expired",
  "linkEnabled": "Enabled",
  "linkNeverExpires": "Never",
  "expiredLinkInfo": "This link has expired. Please select a new expiry time or disable link expiry.",
  "setAPassword": "Set a password",
  "lockButtonLabel": "Lock",
  "enterPassword": "Enter password",
  "removeLink": "Remove link",
  "manageLink": "Manage link",
  "linkExpiresOn": "Link will expire on {expiryTime}",
  "albumUpdated": "Album updated",
  "maxDeviceLimitSpikeHandling": "When set to the maximum ({maxValue}), the device limit will be relaxed to allow for temporary spikes of large number of viewers.",
  "@maxDeviceLimitSpikeHandling": {
    "placeholders": {
      "maxValue": {
        "type": "int",
        "example": "100"
      }
    }
  },
  "never": "Never",
  "custom": "Custom",
  "@custom": {
    "description": "Label for setting custom value for link expiry"
  },
  "after1Hour": "After 1 hour",
  "after1Day": "After 1 day",
  "after1Week": "After 1 week",
  "after1Month": "After 1 month",
  "after1Year": "After 1 year",
  "manageParticipants": "Manage",
  "albumParticipantsCount": "{count, plural, =0 {No Participants} =1 {1 Participant} other {{count} Participants}}",
  "@albumParticipantsCount": {
    "placeholders": {
      "count": {
        "type": "int",
        "example": "5"
      }
    },
    "description": "Number of participants in an album, including the album owner."
  },
  "collabLinkSectionDescription": "Create a link to allow people to add and view photos in your shared album without needing an ente app or account. Great for collecting event photos.",
  "collectPhotos": "Collect photos",
  "collaborativeLink": "Collaborative link",
  "shareWithNonenteUsers": "Share with non-ente users",
  "createPublicLink": "Create public link",
  "sendLink": "Send link",
  "copyLink": "Copy link",
  "linkHasExpired": "Link has expired",
  "publicLinkEnabled": "Public link enabled",
  "shareALink": "Share a link",
  "sharedAlbumSectionDescription": "Create shared and collaborative albums with other ente users, including users on free plans.",
  "shareWithPeopleSectionTitle": "{numberOfPeople, plural, =0 {Share with specific people} =1 {Shared with 1 person} other {Shared with {numberOfPeople} people}}",
  "@shareWithPeopleSectionTitle": {
    "placeholders": {
      "numberOfPeople": {
        "type": "int",
        "example": "2"
      }
    }
  },
  "thisIsYourVerificationId": "This is your Verification ID",
  "someoneSharingAlbumsWithYouShouldSeeTheSameId": "Someone sharing albums with you should see the same ID on their device.",
  "howToViewShareeVerificationID": "Please ask them to long-press their email address on the settings screen, and verify that the IDs on both devices match.",
  "thisIsPersonVerificationId": "This is {email}'s Verification ID",
  "@thisIsPersonVerificationId": {
    "placeholders": {
      "email": {
        "type": "String",
        "example": "someone@ente.io"
      }
    }
  },
  "verificationId": "Verification ID",
  "verifyEmailID": "Verify {email}",
  "emailNoEnteAccount": "{email} does not have an ente account.\n\nSend them an invite to share photos.",
  "shareMyVerificationID": "Here's my verification ID: {verificationID} for ente.io.",
  "shareTextConfirmOthersVerificationID": "Hey, can you confirm that this is your ente.io verification ID: {verificationID}",
  "somethingWentWrong": "Something went wrong",
  "sendInvite": "Send invite",
  "shareTextRecommendUsingEnte": "Download ente so we can easily share original quality photos and videos\n\nhttps://ente.io",
  "done": "Done",
  "applyCodeTitle": "Apply code",
  "enterCodeDescription": "Enter the code provided by your friend to claim free storage for both of you",
  "apply": "Apply",
  "failedToApplyCode": "Failed to apply code",
  "enterReferralCode": "Enter referral code",
  "codeAppliedPageTitle": "Code applied",
  "storageInGB": "{storageAmountInGB} GB",
  "claimed": "Claimed",
  "@claimed": {
    "description": "Used to indicate storage claimed, like 10GB Claimed"
  },
  "details": "Details",
  "claimMore": "Claim more!",
  "theyAlsoGetXGb": "They also get {storageAmountInGB} GB",
  "freeStorageOnReferralSuccess": "{storageAmountInGB} GB each time someone signs up for a paid plan and applies your code",
  "shareTextReferralCode": "ente referral code: {referralCode} \n\nApply it in Settings → General → Referrals to get {referralStorageInGB} GB free after you signup for a paid plan\n\nhttps://ente.io",
  "claimFreeStorage": "Claim free storage",
  "inviteYourFriends": "Invite your friends",
  "failedToFetchReferralDetails": "Unable to fetch referral details. Please try again later.",
  "referralStep1": "1. Give this code to your friends",
  "referralStep2": "2. They sign up for a paid plan",
  "referralStep3": "3. Both of you get {storageInGB} GB* free",
  "referralsAreCurrentlyPaused": "Referrals are currently paused",
  "youCanAtMaxDoubleYourStorage": "* You can at max double your storage",
  "claimedStorageSoFar": "{isFamilyMember, select, true {Your family has claimed {storageAmountInGb} GB so far} false {You have claimed {storageAmountInGb} GB so far} other {You have claimed {storageAmountInGb} GB so far!}}",
  "@claimedStorageSoFar": {
    "placeholders": {
      "isFamilyMember": {
        "type": "String",
        "example": "true"
      },
      "storageAmountInGb": {
        "type": "int",
        "example": "10"
      }
    }
  },
  "faq": "FAQ",
  "oopsSomethingWentWrong": "Oops, something went wrong",
  "peopleUsingYourCode": "People using your code",
  "eligible": "eligible",
  "total": "total",
  "codeUsedByYou": "Code used by you",
  "freeStorageClaimed": "Free storage claimed",
  "freeStorageUsable": "Free storage usable",
  "usableReferralStorageInfo": "Usable storage is limited by your current plan. Excess claimed storage will automatically become usable when you upgrade your plan.",
  "removeFromAlbumTitle": "Remove from album?",
  "removeFromAlbum": "Remove from album",
  "itemsWillBeRemovedFromAlbum": "Selected items will be removed from this album",
  "removeShareItemsWarning": "Some of the items you are removing were added by other people, and you will lose access to them",
  "addingToFavorites": "Adding to favorites...",
  "removingFromFavorites": "Removing from favorites...",
  "sorryCouldNotAddToFavorites": "Sorry, could not add to favorites!",
  "sorryCouldNotRemoveFromFavorites": "Sorry, could not remove from favorites!",
  "subscribeToEnableSharing": "Looks like your subscription has expired. Please subscribe to enable sharing.",
  "subscribe": "Subscribe",
  "canOnlyRemoveFilesOwnedByYou": "Can only remove files owned by you",
  "deleteSharedAlbum": "Delete shared album?",
  "deleteAlbum": "Delete album",
  "deleteAlbumDialog": "Also delete the photos (and videos) present in this album from <bold>all</bold> other albums they are part of?",
  "deleteSharedAlbumDialogBody": "The album will be deleted for everyone\n\nYou will lose access to shared photos in this album that are owned by others",
  "yesRemove": "Yes, remove",
  "creatingLink": "Creating link...",
  "removeWithQuestionMark": "Remove?",
  "removeParticipantBody": "{userEmail} will be removed from this shared album\n\nAny photos added by them will also be removed from the album",
  "keepPhotos": "Keep Photos",
  "deletePhotos": "Delete photos",
  "inviteToEnte": "Invite to ente",
  "removePublicLink": "Remove public link",
  "disableLinkMessage": "This will remove the public link for accessing \"{albumName}\".",
  "sharing": "Sharing...",
  "youCannotShareWithYourself": "You cannot share with yourself",
  "archive": "Archive",
  "createAlbumActionHint": "Long press to select photos and click + to create an album",
  "importing": "Importing....",
  "failedToLoadAlbums": "Failed to load albums",
  "hidden": "Hidden",
  "authToViewYourHiddenFiles": "Please authenticate to view your hidden files",
  "trash": "Trash",
  "uncategorized": "Uncategorized",
  "videoSmallCase": "video",
  "photoSmallCase": "photo",
  "singleFileDeleteHighlight": "It will be deleted from all albums.",
  "singleFileInBothLocalAndRemote": "This {fileType} is in both ente and your device.",
  "singleFileInRemoteOnly": "This {fileType} will be deleted from ente.",
  "singleFileDeleteFromDevice": "This {fileType} will be deleted from your device.",
  "deleteFromEnte": "Delete from ente",
  "yesDelete": "Yes, delete",
  "movedToTrash": "Moved to trash",
  "deleteFromDevice": "Delete from device",
  "deleteFromBoth": "Delete from both",
  "newAlbum": "New album",
  "albums": "Albums",
  "memoryCount": "{count, plural, zero{no memories} one{{formattedCount} memory} other{{formattedCount} memories}}",
  "@memoryCount": {
    "description": "The text to display the number of memories",
    "type": "text",
    "placeholders": {
      "count": {
        "example": "1",
        "type": "int"
      },
      "formattedCount": {
        "type": "String",
        "example": "11.513, 11,511"
      }
    }
  },
  "selectedPhotos": "{count} selected",
  "@selectedPhotos": {
    "description": "Display the number of selected photos",
    "type": "text",
    "placeholders": {
      "count": {
        "example": "5",
        "type": "int"
      }
    }
  },
  "selectedPhotosWithYours": "{count} selected ({yourCount} yours)",
  "@selectedPhotosWithYours": {
    "description": "Display the number of selected photos, including the number of selected photos owned by the user",
    "type": "text",
    "placeholders": {
      "count": {
        "example": "12",
        "type": "int"
      },
      "yourCount": {
        "example": "2",
        "type": "int"
      }
    }
  },
  "advancedSettings": "Advanced",
  "@advancedSettings": {
    "description": "The text to display in the advanced settings section"
  },
  "photoGridSize": "Photo grid size",
  "manageDeviceStorage": "Manage device storage",
  "selectFoldersForBackup": "Select folders for backup",
  "selectedFoldersWillBeEncryptedAndBackedUp": "Selected folders will be encrypted and backed up",
  "unselectAll": "Unselect all",
  "selectAll": "Select all",
  "skip": "Skip",
  "updatingFolderSelection": "Updating folder selection...",
  "itemCount": "{count, plural, one{{count} item} other{{count} items}}",
  "deleteItemCount": "{count, plural, =1 {Delete {count} item} other {Delete {count} items}}",
  "duplicateItemsGroup": "{count} files, {formattedSize} each",
  "@duplicateItemsGroup": {
    "description": "Display the number of duplicate files and their size",
    "type": "text",
    "placeholders": {
      "count": {
        "example": "12",
        "type": "int"
      },
      "formattedSize": {
        "example": "2.3 MB",
        "type": "String"
      }
    }
  },
  "yearsAgo": "{count, plural, one{{count} year ago} other{{count} years ago}}",
  "backupSettings": "Backup settings",
  "backupOverMobileData": "Backup over mobile data",
  "backupVideos": "Backup videos",
  "disableAutoLock": "Disable auto lock",
  "deviceLockExplanation": "Disable the device screen lock when ente is in the foreground and there is a backup in progress. This is normally not needed, but may help big uploads and initial imports of large libraries complete faster.",
  "about": "About",
  "weAreOpenSource": "We are open source!",
  "privacy": "Privacy",
  "terms": "Terms",
  "checkForUpdates": "Check for updates",
  "checking": "Checking...",
  "youAreOnTheLatestVersion": "You are on the latest version",
  "account": "Account",
  "manageSubscription": "Manage subscription",
  "authToChangeYourEmail": "Please authenticate to change your email",
  "changePassword": "Change password",
  "authToChangeYourPassword": "Please authenticate to change your password",
  "exportYourData": "Export your data",
  "logout": "Logout",
  "authToInitiateAccountDeletion": "Please authenticate to initiate account deletion",
  "areYouSureYouWantToLogout": "Are you sure you want to logout?",
  "yesLogout": "Yes, logout",
  "aNewVersionOfEnteIsAvailable": "A new version of ente is available.",
  "update": "Update",
  "installManually": "Install manually",
  "criticalUpdateAvailable": "Critical update available",
  "updateAvailable": "Update available",
  "ignoreUpdate": "Ignore",
  "downloading": "Downloading...",
  "theDownloadCouldNotBeCompleted": "The download could not be completed",
  "retry": "Retry",
  "backedUpFolders": "Backed up folders",
  "backup": "Backup",
  "freeUpDeviceSpace": "Free up device space",
  "allClear": "✨ All clear",
  "noDeviceThatCanBeDeleted": "You've no files on this device that can be deleted",
  "removeDuplicates": "Remove duplicates",
  "noDuplicates": "✨ No duplicates",
  "youveNoDuplicateFilesThatCanBeCleared": "You've no duplicate files that can be cleared",
  "success": "Success",
  "rateUs": "Rate us",
  "remindToEmptyDeviceTrash": "Also empty \"Recently Deleted\" from \"Settings\" -> \"Storage\" to claim the freed space",
  "youHaveSuccessfullyFreedUp": "You have successfully freed up {storageSaved}!",
  "@youHaveSuccessfullyFreedUp": {
    "description": "The text to display when the user has successfully freed up storage",
    "type": "text",
    "placeholders": {
      "storageSaved": {
        "example": "1.2 GB",
        "type": "String"
      }
    }
  },
  "remindToEmptyEnteTrash": "Also empty your \"Trash\" to claim the freed up space",
  "sparkleSuccess": "✨ Success",
  "duplicateFileCountWithStorageSaved": "Your have cleaned up {count, plural, one{{count} duplicate file} other{{count} duplicate files}}, saving ({storageSaved}!)",
  "@duplicateFileCountWithStorageSaved": {
    "description": "The text to display when the user has successfully cleaned up duplicate files",
    "type": "text",
    "placeholders": {
      "count": {
        "example": "1",
        "type": "int"
      },
      "storageSaved": {
        "example": "1.2 GB",
        "type": "String"
      }
    }
  },
  "familyPlans": "Family plans",
  "referrals": "Referrals",
  "notifications": "Notifications",
  "sharedPhotoNotifications": "New shared photos",
  "sharedPhotoNotificationsExplanation": "Receive notifications when someone adds a photo to a shared album that you're a part of",
  "advanced": "Advanced",
  "general": "General",
  "security": "Security",
  "authToViewYourRecoveryKey": "Please authenticate to view your recovery key",
  "twofactor": "Two-factor",
  "authToConfigureTwofactorAuthentication": "Please authenticate to configure two-factor authentication",
  "lockscreen": "Lockscreen",
  "authToChangeLockscreenSetting": "Please authenticate to change lockscreen setting",
  "lockScreenEnablePreSteps": "To enable lockscreen, please setup device passcode or screen lock in your system settings.",
  "viewActiveSessions": "View active sessions",
  "authToViewYourActiveSessions": "Please authenticate to view your active sessions",
  "disableTwofactor": "Disable two-factor",
  "confirm2FADisable": "Are you sure you want to disable two-factor authentication?",
  "no": "No",
  "yes": "Yes",
  "social": "Social",
  "rateUsOnStore": "Rate us on {storeName}",
  "blog": "Blog",
  "merchandise": "Merchandise",
  "twitter": "Twitter",
  "mastodon": "Mastodon",
  "matrix": "Matrix",
  "discord": "Discord",
  "reddit": "Reddit",
  "yourStorageDetailsCouldNotBeFetched": "Your storage details could not be fetched",
  "reportABug": "Report a bug",
  "reportBug": "Report bug",
  "suggestFeatures": "Suggest features",
  "support": "Support",
  "theme": "Theme",
  "lightTheme": "Light",
  "darkTheme": "Dark",
  "systemTheme": "System",
  "freeTrial": "Free trial",
  "selectYourPlan": "Select your plan",
  "enteSubscriptionPitch": "ente preserves your memories, so they're always available to you, even if you lose your device.",
  "enteSubscriptionShareWithFamily": "Your family can be added to your plan as well.",
  "currentUsageIs": "Current usage is ",
  "@currentUsageIs": {
    "description": "This text is followed by storage usaged",
    "examples": [
      "Current usage is 1.2 GB"
    ],
    "type": "text"
  },
  "faqs": "FAQs",
  "renewsOn": "Renews on {endDate}",
  "freeTrialValidTill": "Free trial valid till {endDate}",
  "playStoreFreeTrialValidTill": "Free trial valid till {endDate}.\nYou can choose a paid plan afterwards.",
  "subWillBeCancelledOn": "Your subscription will be cancelled on {endDate}",
  "subscription": "Subscription",
  "paymentDetails": "Payment details",
  "manageFamily": "Manage Family",
  "contactToManageSubscription": "Please contact us at support@ente.io to manage your {provider} subscription.",
  "renewSubscription": "Renew subscription",
  "cancelSubscription": "Cancel subscription",
  "areYouSureYouWantToRenew": "Are you sure you want to renew?",
  "yesRenew": "Yes, Renew",
  "areYouSureYouWantToCancel": "Are you sure you want to cancel?",
  "yesCancel": "Yes, cancel",
  "failedToRenew": "Failed to renew",
  "failedToCancel": "Failed to cancel",
  "twoMonthsFreeOnYearlyPlans": "2 months free on yearly plans",
  "monthly": "Monthly",
  "@monthly": {
    "description": "The text to display for monthly plans",
    "type": "text"
  },
  "yearly": "Yearly",
  "@yearly": {
    "description": "The text to display for yearly plans",
    "type": "text"
  },
  "confirmPlanChange": "Confirm plan change",
  "areYouSureYouWantToChangeYourPlan": "Are you sure you want to change your plan?",
  "youCannotDowngradeToThisPlan": "You cannot downgrade to this plan",
  "cancelOtherSubscription": "Please cancel your existing subscription from {paymentProvider} first",
  "@cancelOtherSubscription": {
    "description": "The text to display when the user has an existing subscription from a different payment provider",
    "type": "text",
    "placeholders": {
      "paymentProvider": {
        "example": "Apple",
        "type": "String"
      }
    }
  },
  "optionalAsShortAsYouLike": "Optional, as short as you like...",
  "send": "Send",
  "askCancelReason": "Your subscription was cancelled. Would you like to share the reason?",
  "thankYouForSubscribing": "Thank you for subscribing!",
  "yourPurchaseWasSuccessful": "Your purchase was successful",
  "yourPlanWasSuccessfullyUpgraded": "Your plan was successfully upgraded",
  "yourPlanWasSuccessfullyDowngraded": "Your plan was successfully downgraded",
  "yourSubscriptionWasUpdatedSuccessfully": "Your subscription was updated successfully",
  "googlePlayId": "Google Play ID",
  "appleId": "Apple ID",
  "playstoreSubscription": "PlayStore subscription",
  "appstoreSubscription": "AppStore subscription",
  "subAlreadyLinkedErrMessage": "Your {id} is already linked to another ente account.\nIf you would like to use your {id} with this account, please contact our support''",
  "visitWebToManage": "Please visit web.ente.io to manage your subscription",
  "couldNotUpdateSubscription": "Could not update subscription",
  "pleaseContactSupportAndWeWillBeHappyToHelp": "Please contact support@ente.io and we will be happy to help!",
  "paymentFailed": "Payment failed",
  "paymentFailedTalkToProvider": "Please talk to {providerName} support if you were charged",
  "@paymentFailedTalkToProvider": {
    "description": "The text to display when the payment failed",
    "type": "text",
    "placeholders": {
      "providerName": {
        "example": "AppStore|PlayStore",
        "type": "String"
      }
    }
  },
  "continueOnFreeTrial": "Continue on free trial",
  "areYouSureYouWantToExit": "Are you sure you want to exit?",
  "thankYou": "Thank you",
  "failedToVerifyPaymentStatus": "Failed to verify payment status",
  "pleaseWaitForSometimeBeforeRetrying": "Please wait for sometime before retrying",
  "paymentFailedWithReason": "Unfortunately your payment failed due to {reason}",
  "youAreOnAFamilyPlan": "You are on a family plan!",
  "contactFamilyAdmin": "Please contact <green>{familyAdminEmail}</green> to manage your subscription",
  "leaveFamily": "Leave family",
  "areYouSureThatYouWantToLeaveTheFamily": "Are you sure that you want to leave the family plan?",
  "leave": "Leave",
  "rateTheApp": "Rate the app",
  "startBackup": "Start backup",
  "noPhotosAreBeingBackedUpRightNow": "No photos are being backed up right now",
  "preserveMore": "Preserve more",
  "existingUser": "Existing user",
  "privateBackups": "Private backups",
  "forYourMemories": "for your memories",
  "endtoendEncryptedByDefault": "End-to-end encrypted by default",
  "safelyStored": "Safely stored",
  "atAFalloutShelter": "at a fallout shelter",
  "designedToOutlive": "Designed to outlive",
  "available": "Available",
  "everywhere": "everywhere",
  "androidIosWebDesktop": "Android, iOS, Web, Desktop",
  "mobileWebDesktop": "Mobile, Web, Desktop",
  "newToEnte": "New to ente",
  "pleaseLoginAgain": "Please login again",
  "devAccountChanged": "The developer account we use to publish ente on App Store has changed. Because of this, you will need to login again.\n\nOur apologies for the inconvenience, but this was unavoidable.",
  "yourSubscriptionHasExpired": "Your subscription has expired",
  "storageLimitExceeded": "Storage limit exceeded",
  "upgrade": "Upgrade",
  "raiseTicket": "Raise ticket",
  "@raiseTicket": {
    "description": "Button text for raising a support tickets in case of unhandled errors during backup",
    "type": "text"
  },
  "backupFailed": "Backup failed",
  "couldNotBackUpTryLater": "We could not backup your data.\nWe will retry later.",
  "enteCanEncryptAndPreserveFilesOnlyIfYouGrant": "ente can encrypt and preserve files only if you grant access to them",
  "pleaseGrantPermissions": "Please grant permissions",
  "grantPermission": "Grant permission",
  "privateSharing": "Private sharing",
  "shareOnlyWithThePeopleYouWant": "Share only with the people you want",
  "usePublicLinksForPeopleNotOnEnte": "Use public links for people not on ente",
  "allowPeopleToAddPhotos": "Allow people to add photos",
  "shareAnAlbumNow": "Share an album now",
  "collectEventPhotos": "Collect event photos",
  "sessionExpired": "Session expired",
  "loggingOut": "Logging out...",
  "@onDevice": {
    "description": "The text displayed above folders/albums stored on device",
    "type": "text"
  },
  "onDevice": "On device",
  "@onEnte": {
    "description": "The text displayed above albums backed up to ente",
    "type": "text"
  },
  "onEnte": "On <branding>ente</branding>",
  "name": "Name",
  "newest": "Newest",
  "lastUpdated": "Last updated",
  "deleteEmptyAlbums": "Delete empty albums",
  "deleteEmptyAlbumsWithQuestionMark": "Delete empty albums?",
  "deleteAlbumsDialogBody": "This will delete all empty albums. This is useful when you want to reduce the clutter in your album list.",
  "deleteProgress": "Deleting {currentlyDeleting} / {totalCount}",
  "permanentlyDelete": "Permanently delete",
  "canOnlyCreateLinkForFilesOwnedByYou": "Can only create link for files owned by you",
  "publicLinkCreated": "Public link created",
  "youCanManageYourLinksInTheShareTab": "You can manage your links in the share tab.",
  "linkCopiedToClipboard": "Link copied to clipboard",
  "restore": "Restore",
  "@restore": {
    "description": "Display text for an action which triggers a restore of item from trash",
    "type": "text"
  },
  "moveToAlbum": "Move to album",
  "unhide": "Unhide",
  "unarchive": "Unarchive",
  "favorite": "Favorite",
  "removeFromFavorite": "Remove from favorite",
  "shareLink": "Share link",
  "createCollage": "Create collage",
  "saveCollage": "Save collage",
  "collageSaved": "Collage saved to gallery",
  "collageLayout": "Layout",
  "addToEnte": "Add to ente",
  "addToAlbum": "Add to album",
  "delete": "Delete",
  "hide": "Hide",
  "itemSelectedCount": "{count} selected",
  "@itemSelectedCount": {
    "description": "Text to indicate number of items selected",
    "placeholders": {
      "count": {
        "example": "1|2|3",
        "type": "int"
      }
    }
  },
  "share": "Share",
  "unhideToAlbum": "Unhide to album",
  "restoreToAlbum": "Restore to album",
  "moveItem": "{count, plural, one {Move item} other {Move items}}",
  "@moveItem": {
    "description": "Page title while moving one or more items to an album"
  },
  "addItem": "{count, plural, one {Add item} other {Add items}}",
  "@addItem": {
    "description": "Page title while adding one or more items to album"
  },
  "createOrSelectAlbum": "Create or select album",
  "selectAlbum": "Select album",
  "searchByAlbumNameHint": "Album name",
  "albumTitle": "Album title",
  "enterAlbumName": "Enter album name",
  "restoringFiles": "Restoring files...",
  "movingFilesToAlbum": "Moving files to album...",
  "unhidingFilesToAlbum": "Unhiding files to album",
  "canNotUploadToAlbumsOwnedByOthers": "Can not upload to albums owned by others",
  "uploadingFilesToAlbum": "Uploading files to album...",
  "addedSuccessfullyTo": "Added successfully to  {albumName}",
  "movedSuccessfullyTo": "Moved successfully to {albumName}",
  "thisAlbumAlreadyHDACollaborativeLink": "This album already has a collaborative link",
  "collaborativeLinkCreatedFor": "Collaborative link created for {albumName}",
  "askYourLovedOnesToShare": "Ask your loved ones to share",
  "invite": "Invite",
  "shareYourFirstAlbum": "Share your first album",
  "sharedWith": "Shared with {emailIDs}",
  "sharedWithMe": "Shared with me",
  "sharedByMe": "Shared by me",
  "doubleYourStorage": "Double your storage",
  "referFriendsAnd2xYourPlan": "Refer friends and 2x your plan",
  "shareAlbumHint": "Open an album and tap the share button on the top right to share.",
  "itemsShowTheNumberOfDaysRemainingBeforePermanentDeletion": "Items show the number of days remaining before permanent deletion",
  "trashDaysLeft": "{count, plural, =0 {} =1 {1 day} other {{count} days}}",
  "@trashDaysLeft": {
    "description": "Text to indicate number of days remaining before permanent deletion",
    "placeholders": {
      "count": {
        "example": "1|2|3",
        "type": "int"
      }
    }
  },
  "deleteAll": "Delete All",
  "renameAlbum": "Rename album",
  "setCover": "Set cover",
  "@setCover": {
    "description": "Text to set cover photo for an album"
  },
  "sortAlbumsBy": "Sort by",
  "sortNewestFirst": "Newest first",
  "sortOldestFirst": "Oldest first",
  "rename": "Rename",
  "leaveSharedAlbum": "Leave shared album?",
  "leaveAlbum": "Leave album",
  "photosAddedByYouWillBeRemovedFromTheAlbum": "Photos added by you will be removed from the album",
  "youveNoFilesInThisAlbumThatCanBeDeleted": "You've no files in this album that can be deleted",
  "youDontHaveAnyArchivedItems": "You don't have any archived items.",
  "ignoredFolderUploadReason": "Some files in this album are ignored from upload because they had previously been deleted from ente.",
  "resetIgnoredFiles": "Reset ignored files",
  "deviceFilesAutoUploading": "Files added to this device album will automatically get uploaded to ente.",
  "turnOnBackupForAutoUpload": "Turn on backup to automatically upload files added to this device folder to ente.",
  "noHiddenPhotosOrVideos": "No hidden photos or videos",
  "toHideAPhotoOrVideo": "To hide a photo or video",
  "openTheItem": "• Open the item",
  "clickOnTheOverflowMenu": "• Click on the overflow menu",
  "click": "• Click",
  "nothingToSeeHere": "Nothing to see here! 👀",
  "unarchiveAlbum": "Unarchive album",
  "archiveAlbum": "Archive album",
  "calculating": "Calculating...",
  "pleaseWaitDeletingAlbum": "Please wait, deleting album",
  "searchHintText": "Albums, months, days, years, ...",
  "searchByExamples": "• Album names (e.g. \"Camera\")\n• Types of files (e.g. \"Videos\", \".gif\")\n• Years and months (e.g. \"2022\", \"January\")\n• Holidays (e.g. \"Christmas\")\n• Photo descriptions (e.g. “#fun”)",
  "youCanTrySearchingForADifferentQuery": "You can try searching for a different query.",
  "noResultsFound": "No results found",
  "addedBy": "Added by {emailOrName}",
  "loadingExifData": "Loading EXIF data...",
  "viewAllExifData": "View all EXIF data",
  "noExifData": "No EXIF data",
  "thisImageHasNoExifData": "This image has no exif data",
  "exif": "EXIF",
  "noResults": "No results",
  "weDontSupportEditingPhotosAndAlbumsThatYouDont": "We don't support editing photos and albums that you don't own yet",
  "failedToFetchOriginalForEdit": "Failed to fetch original for edit",
  "close": "Close",
  "setAs": "Set as",
  "fileSavedToGallery": "File saved to gallery",
  "fileFailedToSaveToGallery": "Failed to save file to gallery",
  "download": "Download",
  "pressAndHoldToPlayVideo": "Press and hold to play video",
  "downloadFailed": "Download failed",
  "deduplicateFiles": "Deduplicate Files",
  "deselectAll": "Deselect all",
  "reviewDeduplicateItems": "Please review and delete the items you believe are duplicates.",
  "clubByCaptureTime": "Club by capture time",
  "clubByFileName": "Club by file name",
  "count": "Count",
  "totalSize": "Total size",
  "time": "Time",
  "longpressOnAnItemToViewInFullscreen": "Long-press on an item to view in full-screen",
  "decryptingVideo": "Decrypting video...",
  "authToViewYourMemories": "Please authenticate to view your memories",
  "unlock": "Unlock",
  "freeUpSpace": "Free up space",
  "freeUpSpaceSaving": "{count, plural, one {It can be deleted from the device to free up {formattedSize}} other {They can be deleted from the device to free up {formattedSize}}}",
  "filesBackedUpInAlbum": "{count, plural, one {1 file} other {{formattedNumber} files}} in this album has been backed up safely",
  "@filesBackedUpInAlbum": {
    "description": "Text to tell user how many files have been backed up in the album",
    "placeholders": {
      "count": {
        "example": "1",
        "type": "int"
      },
      "formattedNumber": {
        "content": "{formattedNumber}",
        "example": "1,000",
        "type": "String"
      }
    }
  },
  "filesBackedUpFromDevice": "{count, plural, one {1 file} other {{formattedNumber} files}} on this device have been backed up safely",
  "@filesBackedUpFromDevice": {
    "description": "Text to tell user how many files have been backed up from this device",
    "placeholders": {
      "count": {
        "example": "1",
        "type": "int"
      },
      "formattedNumber": {
        "content": "{formattedNumber}",
        "example": "1,000",
        "type": "String"
      }
    }
  },
  "@freeUpSpaceSaving": {
    "description": "Text to tell user how much space they can free up by deleting items from the device"
  },
  "freeUpAccessPostDelete": "You can still access {count, plural, one {it} other {them}} on ente as long as you have an active subscription",
  "@freeUpAccessPostDelete": {
    "placeholders": {
      "count": {
        "example": "1",
        "type": "int"
      }
    }
  },
  "freeUpAmount": "Free up {sizeInMBorGB}",
  "thisEmailIsAlreadyInUse": "This email is already in use",
  "incorrectCode": "Incorrect code",
  "authenticationFailedPleaseTryAgain": "Authentication failed, please try again",
  "verificationFailedPleaseTryAgain": "Verification failed, please try again",
  "authenticating": "Authenticating...",
  "authenticationSuccessful": "Authentication successful!",
  "incorrectRecoveryKey": "Incorrect recovery key",
  "theRecoveryKeyYouEnteredIsIncorrect": "The recovery key you entered is incorrect",
  "twofactorAuthenticationSuccessfullyReset": "Two-factor authentication successfully reset",
  "pleaseVerifyTheCodeYouHaveEntered": "Please verify the code you have entered",
  "pleaseContactSupportIfTheProblemPersists": "Please contact support if the problem persists",
  "twofactorAuthenticationHasBeenDisabled": "Two-factor authentication has been disabled",
  "sorryTheCodeYouveEnteredIsIncorrect": "Sorry, the code you've entered is incorrect",
  "yourVerificationCodeHasExpired": "Your verification code has expired",
  "emailChangedTo": "Email changed to {newEmail}",
  "verifying": "Verifying...",
  "disablingTwofactorAuthentication": "Disabling two-factor authentication...",
  "allMemoriesPreserved": "All memories preserved",
  "loadingGallery": "Loading gallery...",
  "syncing": "Syncing...",
  "encryptingBackup": "Encrypting backup...",
  "syncStopped": "Sync stopped",
  "syncProgress": "{completed}/{total} memories preserved",
  "@syncProgress": {
    "description": "Text to tell user how many memories have been preserved",
    "placeholders": {
      "completed": {
        "type": "int"
      },
      "total": {
        "type": "int"
      }
    }
  },
  "archiving": "Archiving...",
  "unarchiving": "Unarchiving...",
  "successfullyArchived": "Successfully archived",
  "successfullyUnarchived": "Successfully unarchived",
  "renameFile": "Rename file",
  "enterFileName": "Enter file name",
  "filesDeleted": "Files deleted",
  "selectedFilesAreNotOnEnte": "Selected files are not on ente",
  "thisActionCannotBeUndone": "This action cannot be undone",
  "emptyTrash": "Empty trash?",
  "permDeleteWarning": "All items in trash will be permanently deleted\n\nThis action cannot be undone",
  "empty": "Empty",
  "couldNotFreeUpSpace": "Could not free up space",
  "permanentlyDeleteFromDevice": "Permanently delete from device?",
  "someOfTheFilesYouAreTryingToDeleteAre": "Some of the files you are trying to delete are only available on your device and cannot be recovered if deleted",
  "theyWillBeDeletedFromAllAlbums": "They will be deleted from all albums.",
  "someItemsAreInBothEnteAndYourDevice": "Some items are in both ente and your device.",
  "selectedItemsWillBeDeletedFromAllAlbumsAndMoved": "Selected items will be deleted from all albums and moved to trash.",
  "theseItemsWillBeDeletedFromYourDevice": "These items will be deleted from your device.",
  "itLooksLikeSomethingWentWrongPleaseRetryAfterSome": "It looks like something went wrong. Please retry after some time. If the error persists, please contact our support team.",
  "error": "Error",
  "tempErrorContactSupportIfPersists": "It looks like something went wrong. Please retry after some time. If the error persists, please contact our support team.",
  "cachedData": "Cached data",
  "clearCaches": "Clear caches",
  "remoteImages": "Remote images",
  "remoteVideos": "Remote videos",
  "remoteThumbnails": "Remote thumbnails",
  "pendingSync": "Pending sync",
  "localGallery": "Local gallery",
  "todaysLogs": "Today's logs",
  "viewLogs": "View logs",
  "logsDialogBody": "This will send across logs to help us debug your issue. Please note that file names will be included to help track issues with specific files.",
  "preparingLogs": "Preparing logs...",
  "emailYourLogs": "Email your logs",
  "pleaseSendTheLogsTo": "Please send the logs to \n{toEmail}",
  "copyEmailAddress": "Copy email address",
  "exportLogs": "Export logs",
  "pleaseEmailUsAt": "Please email us at {toEmail}",
  "dismiss": "Dismiss",
  "didYouKnow": "Did you know?",
  "loadingMessage": "Loading your photos...",
  "loadMessage1": "You can share your subscription with your family",
  "loadMessage2": "We have preserved over 10 million memories so far",
  "loadMessage3": "We keep 3 copies of your data, one in an underground fallout shelter",
  "loadMessage4": "All our apps are open source",
  "loadMessage5": "Our source code and cryptography have been externally audited",
  "loadMessage6": "You can share links to your albums with your loved ones",
  "loadMessage7": "Our mobile apps run in the background to encrypt and backup any new photos you click",
  "loadMessage8": "web.ente.io has a slick uploader",
  "loadMessage9": "We use Xchacha20Poly1305 to safely encrypt your data",
  "language": "Language",
  "selectLanguage": "Select Language",
  "locationName": "Location name",
  "addLocation": "Add location",
  "groupNearbyPhotos": "Group nearby photos",
  "location": "Location",
  "kiloMeterUnit": "km",
  "addLocationButton": "Add",
  "radius": "Radius",
  "locationTagFeatureDescription": "A location tag groups all photos that were taken within some radius of a photo",
  "galleryMemoryLimitInfo": "Up to 1000 memories shown in gallery",
  "save": "Save",
  "centerPoint": "Center point",
  "pickCenterPoint": "Pick center point",
  "useSelectedPhoto": "Use selected photo",
  "resetToDefault" : "Reset to default",
  "@resetToDefault": {
    "description": "Button text to reset cover photo to default"
  },
  "edit": "Edit",
  "deleteLocation": "Delete location",
  "rotateLeft": "Rotate left",
  "flip": "Flip",
  "rotateRight": "Rotate right",
  "saveCopy": "Save copy",
  "light": "Light",
  "color": "Color",
  "yesDiscardChanges": "Yes, discard changes",
  "doYouWantToDiscardTheEditsYouHaveMade": "Do you want to discard the edits you have made?",
  "saving": "Saving...",
  "editsSaved": "Edits saved",
  "oopsCouldNotSaveEdits": "Oops, could not save edits",
  "distanceInKMUnit": "km",
  "@distanceInKMUnit": {
    "description": "Unit for distance in km"
  },
  "dayToday": "Today",
  "dayYesterday": "Yesterday",
  "storage": "Storage",
  "usedSpace": "Used space",
  "storageBreakupFamily": "Family",
  "storageBreakupYou": "You",
  "@storageBreakupYou": {
    "description": "Label to indicate how much storage you are using when you are part of a family plan"
  },
  "storageUsageInfo": "{usedAmount} {usedStorageUnit} of {totalAmount} {totalStorageUnit} used",
  "@storageUsageInfo": {
    "description": "Example: 1.2 GB of 2 GB used or 100 GB or 2TB used"
  },
  "freeStorageSpace": "{freeAmount} {storageUnit} free",
  "appVersion": "Version: {versionValue}",
  "verifyIDLabel": "Verify",
  "fileInfoAddDescHint": "Add a description...",
  "editLocationTagTitle": "Edit location",
  "setLabel": "Set",
  "@setLabel": {
    "description": "Label of confirm button to add a new custom radius to the radius selector of a location tag"
  },
  "setRadius": "Set radius",
  "familyPlanPortalTitle": "Family",
  "familyPlanOverview": "Add 5 family members to your existing plan without paying extra.\n\nEach member gets their own private space, and cannot see each other's files unless they're shared.\n\nFamily plans are available to customers who have a paid ente subscription.\n\nSubscribe now to get started!",
  "androidBiometricHint": "Verify identity",
  "@androidBiometricHint": {
    "description": "Hint message advising the user how to authenticate with biometrics. It is used on Android side. Maximum 60 characters."
  },
  "androidBiometricNotRecognized": "Not recognized. Try again.",
  "@androidBiometricNotRecognized": {
    "description": "Message to let the user know that authentication was failed. It is used on Android side. Maximum 60 characters."
  },
  "androidBiometricSuccess": "Success",
  "@androidBiometricSuccess": {
    "description": "Message to let the user know that authentication was successful. It is used on Android side. Maximum 60 characters."
  },
  "androidCancelButton": "Cancel",
  "@androidCancelButton": {
    "description": "Message showed on a button that the user can click to leave the current dialog. It is used on Android side. Maximum 30 characters."
  },
  "androidSignInTitle": "Authentication required",
  "@androidSignInTitle": {
    "description": "Message showed as a title in a dialog which indicates the user that they need to scan biometric to continue. It is used on Android side. Maximum 60 characters."
  },
  "androidBiometricRequiredTitle": "Biometric required",
  "@androidBiometricRequiredTitle": {
    "description": "Message showed as a title in a dialog which indicates the user has not set up biometric authentication on their device. It is used on Android side. Maximum 60 characters."
  },
  "androidDeviceCredentialsRequiredTitle": "Device credentials required",
  "@androidDeviceCredentialsRequiredTitle": {
    "description": "Message showed as a title in a dialog which indicates the user has not set up credentials authentication on their device. It is used on Android side. Maximum 60 characters."
  },
  "androidDeviceCredentialsSetupDescription": "Device credentials required",
  "@androidDeviceCredentialsSetupDescription": {
    "description": "Message advising the user to go to the settings and configure device credentials on their device. It shows in a dialog on Android side."
  },
  "goToSettings": "Go to settings",
  "@goToSettings": {
    "description": "Message showed on a button that the user can click to go to settings pages from the current dialog. It is used on both Android and iOS side. Maximum 30 characters."
  },
  "androidGoToSettingsDescription": "Biometric authentication is not set up on your device. Go to 'Settings > Security' to add biometric authentication.",
  "@androidGoToSettingsDescription": {
    "description": "Message advising the user to go to the settings and configure biometric on their device. It shows in a dialog on Android side."
  },
  "iOSLockOut": "Biometric authentication is disabled. Please lock and unlock your screen to enable it.",
  "@iOSLockOut": {
    "description": "Message advising the user to re-enable biometrics on their device. It shows in a dialog on iOS side."
  },
  "iOSGoToSettingsDescription": "Biometric authentication is not set up on your device. Please either enable Touch ID or Face ID on your phone.",
  "@iOSGoToSettingsDescription": {
    "description": "Message advising the user to go to the settings and configure Biometrics for their device. It shows in a dialog on iOS side."
  },
  "iOSOkButton": "OK",
  "@iOSOkButton": {
    "description": "Message showed on a button that the user can click to leave the current dialog. It is used on iOS side. Maximum 30 characters."
  },
  "openstreetmapContributors": "OpenStreetMap contributors",
  "hostedAtOsmFrance": "Hosted at OSM France",
  "map": "Map",
  "@map": {
    "description": "Label for the map view"
  },
  "maps": "Maps",
  "enableMaps": "Enable Maps",
  "enableMapsDesc": "This will show your photos on a world map.\n\nThis map is hosted by Open Street Map, and the exact locations of your photos are never shared.\n\nYou can disable this feature anytime from Settings.",
  "quickLinks": "Quick links",
  "selectItemsToAdd": "Select items to add",
  "addSelected": "Add selected",
  "addFromDevice": "Add from device",
  "addPhotos": "Add photos",
  "noPhotosFoundHere": "No photos found here",
  "zoomOutToSeePhotos": "Zoom out to see photos",
  "noImagesWithLocation": "No images with location",
  "unpinAlbum": "Unpin album",
  "pinAlbum": "Pin album",
<<<<<<< HEAD
=======
  "toResetVerifyEmail": "To reset your password, please verify your email first.",
>>>>>>> ef89a2e5
  "create": "Create",
  "viewAll": "View all",
  "nothingSharedWithYouYet": "Nothing shared with you yet",
  "noAlbumsSharedByYouYet": "No albums shared by you yet",
  "sharedWithYou": "Shared with you",
  "sharedByYou": "Shared by you",
  "inviteYourFriendsToEnte": "Invite your friends to ente"
}<|MERGE_RESOLUTION|>--- conflicted
+++ resolved
@@ -1094,10 +1094,6 @@
   "noImagesWithLocation": "No images with location",
   "unpinAlbum": "Unpin album",
   "pinAlbum": "Pin album",
-<<<<<<< HEAD
-=======
-  "toResetVerifyEmail": "To reset your password, please verify your email first.",
->>>>>>> ef89a2e5
   "create": "Create",
   "viewAll": "View all",
   "nothingSharedWithYouYet": "Nothing shared with you yet",
