--- conflicted
+++ resolved
@@ -1089,9 +1089,7 @@
   "noImagesWithLocation": "No images with location",
   "unpinAlbum": "Unpin album",
   "pinAlbum": "Pin album",
-<<<<<<< HEAD
-  "toResetVerifyEmail": "To reset your password, please verify your email first."
-=======
+  "toResetVerifyEmail": "To reset your password, please verify your email first.",
   "create": "Create",
   "viewAll": "View all",
   "nothingSharedWithYouYet": "Nothing shared with you yet",
@@ -1099,5 +1097,4 @@
   "sharedWithYou": "Shared with you",
   "sharedByYou": "Shared by you",
   "inviteYourFriendsToEnte": "Invite your friends to ente"
->>>>>>> 969c6c63
 }