--- conflicted
+++ resolved
@@ -1,56 +1,10 @@
 // import "dart:math";
-<<<<<<< HEAD
-//
-=======
 
->>>>>>> 22947840
 // import 'package:image/image.dart' as image_lib;
 // import "package:logging/logging.dart";
 // import "package:photos/services/object_detection/models/predictions.dart";
 // import "package:tflite_flutter/tflite_flutter.dart";
 // import "package:tflite_flutter_helper/tflite_flutter_helper.dart";
-<<<<<<< HEAD
-//
-// abstract class Classifier {
-//   // Path to the model
-//   String get modelPath;
-//
-//   // Path to the labels
-//   String get labelPath;
-//
-//   // Input size expected by the model (for eg. width = height = 224)
-//   int get inputSize;
-//
-//   // Logger implementation for the specific classifier
-//   Logger get logger;
-//
-//   Predictions? predict(image_lib.Image image);
-//
-//   /// Instance of Interpreter
-//   late Interpreter _interpreter;
-//
-//   /// Labels file loaded as list
-//   late List<String> _labels;
-//
-//   /// Shapes of output tensors
-//   late List<List<int>> _outputShapes;
-//
-//   /// Types of output tensors
-//   late List<TfLiteType> _outputTypes;
-//
-//   /// Gets the interpreter instance
-//   Interpreter get interpreter => _interpreter;
-//
-//   /// Gets the loaded labels
-//   List<String> get labels => _labels;
-//
-//   /// Gets the output shapes
-//   List<List<int>> get outputShapes => _outputShapes;
-//
-//   /// Gets the output types
-//   List<TfLiteType> get outputTypes => _outputTypes;
-//
-=======
 
 // abstract class Classifier {
 //   // Path to the model
@@ -91,7 +45,6 @@
 //   /// Gets the output types
 //   List<TfLiteType> get outputTypes => _outputTypes;
 
->>>>>>> 22947840
 //   /// Loads interpreter from asset
 //   void loadModel(Interpreter? interpreter) async {
 //     try {
@@ -112,11 +65,7 @@
 //       logger.severe("Error while creating interpreter", e, s);
 //     }
 //   }
-<<<<<<< HEAD
-//
-=======
 
->>>>>>> 22947840
 //   /// Loads labels from assets
 //   void loadLabels(List<String>? labels) async {
 //     try {
@@ -126,11 +75,7 @@
 //       logger.severe("Error while loading labels", e, s);
 //     }
 //   }
-<<<<<<< HEAD
-//
-=======
 
->>>>>>> 22947840
 //   /// Pre-process the image
 //   TensorImage getProcessedImage(TensorImage inputImage) {
 //     final padSize = max(inputImage.height, inputImage.width);
