// import 'dart:isolate';
// import "dart:typed_data";
<<<<<<< HEAD
//
=======

>>>>>>> 22947840
// import 'package:image/image.dart' as imgLib;
// import "package:photos/services/object_detection/models/predictions.dart";
// import "package:photos/services/object_detection/tflite/classifier.dart";
// import 'package:photos/services/object_detection/tflite/cocossd_classifier.dart';
// import "package:photos/services/object_detection/tflite/mobilenet_classifier.dart";
// import "package:photos/services/object_detection/tflite/scene_classifier.dart";
// import 'package:tflite_flutter/tflite_flutter.dart';
<<<<<<< HEAD
//
// /// Manages separate Isolate instance for inference
// class IsolateUtils {
//   static const String debugName = "InferenceIsolate";
//
//   late SendPort _sendPort;
//   final _receivePort = ReceivePort();
//
//   SendPort get sendPort => _sendPort;
//
=======

// /// Manages separate Isolate instance for inference
// class IsolateUtils {
//   static const String debugName = "InferenceIsolate";

//   late SendPort _sendPort;
//   final _receivePort = ReceivePort();

//   SendPort get sendPort => _sendPort;

>>>>>>> 22947840
//   Future<void> start() async {
//     await Isolate.spawn<SendPort>(
//       entryPoint,
//       _receivePort.sendPort,
//       debugName: debugName,
//     );
<<<<<<< HEAD
//
//     _sendPort = await _receivePort.first;
//   }
//
//   static void entryPoint(SendPort sendPort) async {
//     final port = ReceivePort();
//     sendPort.send(port.sendPort);
//
=======

//     _sendPort = await _receivePort.first;
//   }

//   static void entryPoint(SendPort sendPort) async {
//     final port = ReceivePort();
//     sendPort.send(port.sendPort);

>>>>>>> 22947840
//     await for (final IsolateData isolateData in port) {
//       final classifier = _getClassifier(isolateData);
//       final image = imgLib.decodeImage(isolateData.input);
//       try {
//         final results = classifier.predict(image!);
//         isolateData.responsePort.send(results);
//       } catch (e) {
//         isolateData.responsePort.send(Predictions(null, null, error: e));
//       }
//     }
//   }
<<<<<<< HEAD
//
=======

>>>>>>> 22947840
//   static Classifier _getClassifier(IsolateData isolateData) {
//     final interpreter = Interpreter.fromAddress(isolateData.interpreterAddress);
//     if (isolateData.type == ClassifierType.cocossd) {
//       return CocoSSDClassifier(
//         interpreter: interpreter,
//         labels: isolateData.labels,
//       );
//     } else if (isolateData.type == ClassifierType.mobilenet) {
//       return MobileNetClassifier(
//         interpreter: interpreter,
//         labels: isolateData.labels,
//       );
//     } else {
//       return SceneClassifier(
//         interpreter: interpreter,
//         labels: isolateData.labels,
//       );
//     }
//   }
// }
<<<<<<< HEAD
//
=======

>>>>>>> 22947840
// /// Bundles data to pass between Isolate
// class IsolateData {
//   Uint8List input;
//   int interpreterAddress;
//   List<String> labels;
//   ClassifierType type;
//   late SendPort responsePort;
<<<<<<< HEAD
//
=======

>>>>>>> 22947840
//   IsolateData(
//     this.input,
//     this.interpreterAddress,
//     this.labels,
//     this.type,
//   );
// }
<<<<<<< HEAD
//
=======

>>>>>>> 22947840
// enum ClassifierType {
//   cocossd,
//   mobilenet,
//   scenes,
// }<|MERGE_RESOLUTION|>--- conflicted
+++ resolved
@@ -1,10 +1,6 @@
 // import 'dart:isolate';
 // import "dart:typed_data";
-<<<<<<< HEAD
-//
-=======
 
->>>>>>> 22947840
 // import 'package:image/image.dart' as imgLib;
 // import "package:photos/services/object_detection/models/predictions.dart";
 // import "package:photos/services/object_detection/tflite/classifier.dart";
@@ -12,18 +8,6 @@
 // import "package:photos/services/object_detection/tflite/mobilenet_classifier.dart";
 // import "package:photos/services/object_detection/tflite/scene_classifier.dart";
 // import 'package:tflite_flutter/tflite_flutter.dart';
-<<<<<<< HEAD
-//
-// /// Manages separate Isolate instance for inference
-// class IsolateUtils {
-//   static const String debugName = "InferenceIsolate";
-//
-//   late SendPort _sendPort;
-//   final _receivePort = ReceivePort();
-//
-//   SendPort get sendPort => _sendPort;
-//
-=======
 
 // /// Manages separate Isolate instance for inference
 // class IsolateUtils {
@@ -34,23 +18,12 @@
 
 //   SendPort get sendPort => _sendPort;
 
->>>>>>> 22947840
 //   Future<void> start() async {
 //     await Isolate.spawn<SendPort>(
 //       entryPoint,
 //       _receivePort.sendPort,
 //       debugName: debugName,
 //     );
-<<<<<<< HEAD
-//
-//     _sendPort = await _receivePort.first;
-//   }
-//
-//   static void entryPoint(SendPort sendPort) async {
-//     final port = ReceivePort();
-//     sendPort.send(port.sendPort);
-//
-=======
 
 //     _sendPort = await _receivePort.first;
 //   }
@@ -59,7 +32,6 @@
 //     final port = ReceivePort();
 //     sendPort.send(port.sendPort);
 
->>>>>>> 22947840
 //     await for (final IsolateData isolateData in port) {
 //       final classifier = _getClassifier(isolateData);
 //       final image = imgLib.decodeImage(isolateData.input);
@@ -71,11 +43,7 @@
 //       }
 //     }
 //   }
-<<<<<<< HEAD
-//
-=======
 
->>>>>>> 22947840
 //   static Classifier _getClassifier(IsolateData isolateData) {
 //     final interpreter = Interpreter.fromAddress(isolateData.interpreterAddress);
 //     if (isolateData.type == ClassifierType.cocossd) {
@@ -96,11 +64,7 @@
 //     }
 //   }
 // }
-<<<<<<< HEAD
-//
-=======
 
->>>>>>> 22947840
 // /// Bundles data to pass between Isolate
 // class IsolateData {
 //   Uint8List input;
@@ -108,11 +72,7 @@
 //   List<String> labels;
 //   ClassifierType type;
 //   late SendPort responsePort;
-<<<<<<< HEAD
-//
-=======
 
->>>>>>> 22947840
 //   IsolateData(
 //     this.input,
 //     this.interpreterAddress,
@@ -120,11 +80,7 @@
 //     this.type,
 //   );
 // }
-<<<<<<< HEAD
-//
-=======
 
->>>>>>> 22947840
 // enum ClassifierType {
 //   cocossd,
 //   mobilenet,
