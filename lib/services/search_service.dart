--- conflicted
+++ resolved
@@ -147,7 +147,6 @@
     return searchResults;
   }
 
-<<<<<<< HEAD
   Future<List<GenericSearchResult>> getFacesResult(String query) async {
     final List<GenericSearchResult> searchResults = [];
     final List<int> personOrClusterID =
@@ -158,11 +157,17 @@
       if (filesForPerson.isNotEmpty) {
         searchResults.add(
           GenericSearchResult(
-            ResultType.people,
+            ResultType.faces,
             'Person $person',
             filesForPerson,
             params: {'personID': person},
-=======
+          ),
+        );
+      }
+    }
+    return searchResults;
+  }
+
   Future<List<GenericSearchResult>> getRandomMomentsSearchResults(
     BuildContext context,
   ) async {
@@ -224,7 +229,6 @@
             ResultType.month,
             month.name,
             matchedFiles,
->>>>>>> 0e26e15c
           ),
         );
       }
@@ -232,8 +236,6 @@
     return searchResults;
   }
 
-<<<<<<< HEAD
-=======
   Future<GenericSearchResult?> getRandomMonthSearchResult(
     BuildContext context,
   ) async {
@@ -256,7 +258,6 @@
     return null;
   }
 
->>>>>>> 0e26e15c
   Future<List<GenericSearchResult>> getHolidaySearchResults(
     BuildContext context,
     String query,
