import 'dart:async';
import 'dart:io';
import 'dart:math';

import 'package:flutter/foundation.dart';
import 'package:logging/logging.dart';
import 'package:photos/core/configuration.dart';
import 'package:photos/core/errors.dart';
import 'package:photos/core/event_bus.dart';
import 'package:photos/db/device_files_db.dart';
import 'package:photos/db/files_db.dart';
import 'package:photos/events/collection_updated_event.dart';
import 'package:photos/events/files_updated_event.dart';
import 'package:photos/events/force_reload_home_gallery_event.dart';
import 'package:photos/events/local_photos_updated_event.dart';
import 'package:photos/events/sync_status_update_event.dart';
import 'package:photos/models/device_folder.dart';
import 'package:photos/models/file.dart';
import 'package:photos/models/file_type.dart';
import 'package:photos/services/app_lifecycle_service.dart';
import 'package:photos/services/collections_service.dart';
import 'package:photos/services/ignored_files_service.dart';
import 'package:photos/services/local_file_update_service.dart';
import 'package:photos/services/local_sync_service.dart';
import 'package:photos/services/trash_sync_service.dart';
import 'package:photos/utils/diff_fetcher.dart';
import 'package:photos/utils/file_uploader.dart';
import 'package:photos/utils/file_util.dart';
import 'package:shared_preferences/shared_preferences.dart';
import 'package:sqflite/sqlite_api.dart';

class RemoteSyncService {
  final _logger = Logger("RemoteSyncService");
  final _db = FilesDB.instance;
  final _uploader = FileUploader.instance;
  final _collectionsService = CollectionsService.instance;
  final _diffFetcher = DiffFetcher();
  final LocalFileUpdateService _localFileUpdateService =
      LocalFileUpdateService.instance;
  int _completedUploads = 0;
  SharedPreferences _prefs;
  Completer<void> _existingSync;

  static const kHasSyncedArchiveKey = "has_synced_archive";

  // 28 Sept, 2021 9:03:20 AM IST
  static const kArchiveFeatureReleaseTime = 1632800000000000;
  static const kHasSyncedEditTime = "has_synced_edit_time";

  // 29 October, 2021 3:56:40 AM IST
  static const kEditTimeFeatureReleaseTime = 1635460000000000;

  static const kMaximumPermissibleUploadsInThrottledMode = 4;

  static final RemoteSyncService instance =
      RemoteSyncService._privateConstructor();

  RemoteSyncService._privateConstructor();

  Future<void> init() async {
    _prefs = await SharedPreferences.getInstance();

    Bus.instance.on<LocalPhotosUpdatedEvent>().listen((event) async {
      if (event.type == EventType.addedOrUpdated) {
        if (_existingSync == null) {
          sync();
        }
      }
    });
  }

  Future<void> sync({bool silently = false}) async {
    if (!Configuration.instance.hasConfiguredAccount()) {
      _logger.info("Skipping remote sync since account is not configured");
      return;
    }
    if (_existingSync != null) {
      _logger.info("Remote sync already in progress, skipping");
      return _existingSync.future;
    }
    _existingSync = Completer<void>();

    try {
      await _pullDiff(silently);
      // sync trash but consume error during initial launch.
      // this is to ensure that we don't pause upload due to any error during
      // the trash sync. Impact: We may end up re-uploading a file which was
      // recently trashed.
      await TrashSyncService.instance
          .syncTrash()
          .onError((e, s) => _logger.severe('trash sync failed', e, s));
      await _syncDeviceCollectionFilesForUpload();
      final filesToBeUploaded = await _getFilesToBeUploaded();
      if (kDebugMode) {
        debugPrint("Skip upload for testing");
<<<<<<< HEAD
        // filesToBeUploaded.clear();
=======
        filesToBeUploaded.clear();
>>>>>>> 03f0ebe6
      }
      final hasUploadedFiles = await _uploadFiles(filesToBeUploaded);
      if (hasUploadedFiles) {
        await _pullDiff(true);
        _existingSync.complete();
        _existingSync = null;
        final hasMoreFilesToBackup = (await _getFilesToBeUploaded()).isNotEmpty;
        if (hasMoreFilesToBackup && !_shouldThrottleSync()) {
          // Skipping a resync to ensure that files that were ignored in this
          // session are not processed now
          sync();
        } else {
          Bus.instance.fire(SyncStatusUpdate(SyncStatus.completedBackup));
        }
      } else {
        _existingSync.complete();
        _existingSync = null;
      }
    } catch (e, s) {
      _existingSync.complete();
      _existingSync = null;
      // rethrow whitelisted error so that UI status can be updated correctly.
      if (e is UnauthorizedError ||
          e is NoActiveSubscriptionError ||
          e is WiFiUnavailableError ||
          e is StorageLimitExceededError ||
          e is SyncStopRequestedError) {
        _logger.warning("Error executing remote sync", e);
        rethrow;
      } else {
        _logger.severe("Error executing remote sync ", e, s);
      }
    }
  }

  Future<void> _pullDiff(bool silently) async {
    final isFirstSync = !_collectionsService.hasSyncedCollections();
    await _collectionsService.sync();

    if (isFirstSync || _hasReSynced()) {
      await _syncUpdatedCollections(silently);
    } else {
      final syncSinceTime = _getSinceTimeForReSync();
      await _resyncAllCollectionsSinceTime(syncSinceTime);
    }
    if (!_hasReSynced()) {
      await _markReSyncAsDone();
    }

    unawaited(_localFileUpdateService.markUpdatedFilesForReUpload());
  }

  Future<void> _syncUpdatedCollections(bool silently) async {
    final updatedCollections =
        await _collectionsService.getCollectionsToBeSynced();

    if (updatedCollections.isNotEmpty && !silently) {
      Bus.instance.fire(SyncStatusUpdate(SyncStatus.applyingRemoteDiff));
    }
    for (final c in updatedCollections) {
      await _syncCollectionDiff(
        c.id,
        _collectionsService.getCollectionSyncTime(c.id),
      );
      await _collectionsService.setCollectionSyncTime(c.id, c.updationTime);
    }
  }

  Future<void> _resyncAllCollectionsSinceTime(int sinceTime) async {
    _logger.info('re-sync collections sinceTime: $sinceTime');
    final collections = _collectionsService.getActiveCollections();
    for (final c in collections) {
      await _syncCollectionDiff(
        c.id,
        min(_collectionsService.getCollectionSyncTime(c.id), sinceTime),
      );
      await _collectionsService.setCollectionSyncTime(c.id, c.updationTime);
    }
  }

  Future<void> _syncCollectionDiff(int collectionID, int sinceTime) async {
    final diff =
        await _diffFetcher.getEncryptedFilesDiff(collectionID, sinceTime);
    if (diff.deletedFiles.isNotEmpty) {
      final fileIDs = diff.deletedFiles.map((f) => f.uploadedFileID).toList();
      final deletedFiles =
          (await FilesDB.instance.getFilesFromIDs(fileIDs)).values.toList();
      await FilesDB.instance.deleteFilesFromCollection(collectionID, fileIDs);
      Bus.instance.fire(
        CollectionUpdatedEvent(
          collectionID,
          deletedFiles,
          type: EventType.deletedFromRemote,
        ),
      );
      Bus.instance.fire(
        LocalPhotosUpdatedEvent(
          deletedFiles,
          type: EventType.deletedFromRemote,
        ),
      );
    }
    if (diff.updatedFiles.isNotEmpty) {
      await _storeDiff(diff.updatedFiles, collectionID);
      _logger.info(
        "Updated " +
            diff.updatedFiles.length.toString() +
            " files in collection " +
            collectionID.toString(),
      );
      Bus.instance.fire(LocalPhotosUpdatedEvent(diff.updatedFiles));
      Bus.instance
          .fire(CollectionUpdatedEvent(collectionID, diff.updatedFiles));
    }

    if (diff.latestUpdatedAtTime > 0) {
      await _collectionsService.setCollectionSyncTime(
        collectionID,
        diff.latestUpdatedAtTime,
      );
    }
    if (diff.hasMore) {
      return await _syncCollectionDiff(
        collectionID,
        _collectionsService.getCollectionSyncTime(collectionID),
      );
    }
  }

  Future<void> _syncDeviceCollectionFilesForUpload() async {
<<<<<<< HEAD
    final FilesDB fileDb = FilesDB.instance;
    final devicePathCollections = await fileDb.getDevicePathCollections();
    devicePathCollections.removeWhere((element) => !element.sync);
    await _createCollectionsForDevicePath(devicePathCollections);
    final Map<String, Set<String>> unSyncedPathIdToLocalIDs =
        await fileDb.getDevicePathIDToLocalIDMap(syncStatus: false);
    /*
       A) Check if mapping for localID already exist in the collection
       B) Check if
     */
    for (final eachDevicePath in devicePathCollections) {
      debugPrint("Processing ${eachDevicePath.name}");
      final String pathID = eachDevicePath.id;
      final Set<String> unSyncedLocalIDs =
          unSyncedPathIdToLocalIDs[eachDevicePath.id] ?? {};
      if (unSyncedLocalIDs.isNotEmpty && eachDevicePath.collectionID != -1) {
        await fileDb.setCollectionIDForUnMappedLocalFiles(
          eachDevicePath.collectionID,
          unSyncedLocalIDs,
        );

        // mark IDs as already synced if corresponding entry is present in
        // the collection. This can happen when a user has marked a folder
        // for sync, then un-synced it and again tries to mark if for sync.
        final Set<String> existingMapping = await fileDb
            .getLocalFileIDsForCollection(eachDevicePath.collectionID);
        final Set<String> commonElements =
            unSyncedLocalIDs.intersection(existingMapping);
        if (commonElements.isNotEmpty) {
          debugPrint(
            "${commonElements.length} files already existing in "
            "collection ${eachDevicePath.collectionID} for ${eachDevicePath.name}",
          );
          await fileDb.insertPathIDToLocalIDMapping(
            {pathID: commonElements},
            conflictAlgorithm: ConflictAlgorithm.replace,
            syncStatus: true,
          );
          unSyncedLocalIDs.removeAll(commonElements);
        }

        // At this point, the remaining unSyncedLocalIDs will need to create
        // new file entries, where we can store mapping for localID and
        // corresponding collection ID
        if (unSyncedLocalIDs.isNotEmpty) {
          debugPrint(
            'Adding new entries for ${unSyncedLocalIDs.length} files'
            ' for ${eachDevicePath.name}',
          );
          final filesWithPotentialCollectionID =
              await fileDb.getLocalFiles(unSyncedLocalIDs.toList());
          final List<File> newFilesToInsert = [];
          final Set<String> fileFoundForLocalIDs = {};
          for (var existingFile in filesWithPotentialCollectionID) {
            final String localID = existingFile.localID;
            if (localID != null && !fileFoundForLocalIDs.contains(localID)) {
              existingFile.collectionID = eachDevicePath.collectionID;
              existingFile.uploadedFileID = -1;
              existingFile.ownerID = null;
              existingFile.generatedID = null;
              newFilesToInsert.add(existingFile);
              fileFoundForLocalIDs.add(localID);
            }
          }
          await fileDb.insertMultiple(newFilesToInsert);
          await fileDb.insertPathIDToLocalIDMapping(
            {pathID: fileFoundForLocalIDs},
            conflictAlgorithm: ConflictAlgorithm.replace,
            syncStatus: true,
          );
          unSyncedLocalIDs.removeAll(fileFoundForLocalIDs);
        }

        if (unSyncedLocalIDs.isNotEmpty) {
          _logger.warning(
            "All localIDs should be synced, missed for "
            "${unSyncedLocalIDs.length}",
          );
        }
      }
    }
  }

  Future<void> _createCollectionsForDevicePath(
    List<DevicePathCollection> devicePathCollections,
  ) async {
    for (var devicePathCollection in devicePathCollections) {
      int deviceCollectionID = devicePathCollection.collectionID;
=======
    final deviceCollections = await FilesDB.instance.getDeviceCollections();
    deviceCollections.removeWhere((element) => !element.shouldBackup);
    await _createCollectionsForDevicePath(deviceCollections);
  }

  Future<void> _createCollectionsForDevicePath(
    List<DeviceCollection> deviceCollections,
  ) async {
    for (var deviceCollection in deviceCollections) {
      int deviceCollectionID = deviceCollection.collectionID;
>>>>>>> 03f0ebe6
      if (deviceCollectionID != -1) {
        final collectionByID =
            CollectionsService.instance.getCollectionByID(deviceCollectionID);
        if (collectionByID == null || collectionByID.isDeleted) {
          _logger.info(
            "Collection $deviceCollectionID either deleted or missing "
<<<<<<< HEAD
            "for path ${devicePathCollection.name}",
=======
            "for path ${deviceCollection.name}",
>>>>>>> 03f0ebe6
          );
          deviceCollectionID = -1;
        }
      }
      if (deviceCollectionID == -1) {
        final collection = await CollectionsService.instance
<<<<<<< HEAD
            .getOrCreateForPath(devicePathCollection.name);
        await FilesDB.instance
            .updateDevicePathCollection(devicePathCollection.id, collection.id);
        devicePathCollection.collectionID = collection.id;
=======
            .getOrCreateForPath(deviceCollection.name);
        await FilesDB.instance
            .updateDeviceCollection(deviceCollection.id, collection.id);
        deviceCollection.collectionID = collection.id;
>>>>>>> 03f0ebe6
      }
    }
  }

  Future<List<File>> _getFilesToBeUploaded() async {
<<<<<<< HEAD
    final devicePathCollections =
        await FilesDB.instance.getDevicePathCollections();
    devicePathCollections.removeWhere((element) => !element.sync);
    List<File> filesToBeUploaded;
    if (LocalSyncService.instance.hasGrantedLimitedPermissions() &&
        devicePathCollections.isEmpty) {
=======
    final deviceCollections = await FilesDB.instance.getDeviceCollections();
    deviceCollections.removeWhere((element) => !element.shouldBackup);
    final foldersToBackUp = Configuration.instance.getPathsToBackUp();
    List<File> filesToBeUploaded;
    if (LocalSyncService.instance.hasGrantedLimitedPermissions() &&
        foldersToBackUp.isEmpty) {
>>>>>>> 03f0ebe6
      filesToBeUploaded = await _db.getUnUploadedLocalFiles();
    } else {
      filesToBeUploaded = await _db.getPendingManualUploads();
    }
    if (!Configuration.instance.shouldBackupVideos() || _shouldThrottleSync()) {
      filesToBeUploaded
          .removeWhere((element) => element.fileType == FileType.video);
    }
    if (filesToBeUploaded.isNotEmpty) {
      final int prevCount = filesToBeUploaded.length;
      final ignoredIDs = await IgnoredFilesService.instance.ignoredIDs;
      filesToBeUploaded.removeWhere(
        (file) =>
            IgnoredFilesService.instance.shouldSkipUpload(ignoredIDs, file),
      );
      if (prevCount != filesToBeUploaded.length) {
        _logger.info(
          (prevCount - filesToBeUploaded.length).toString() +
              " files were ignored for upload",
        );
      }
    }
    _sortByTimeAndType(filesToBeUploaded);
    _logger.info(
      filesToBeUploaded.length.toString() + " new files to be uploaded.",
    );
    return filesToBeUploaded;
  }

  Future<bool> _uploadFiles(List<File> filesToBeUploaded) async {
    final int ownerID = Configuration.instance.getUserID();
    final updatedFileIDs = await _db.getUploadedFileIDsToBeUpdated(ownerID);
    if (updatedFileIDs.isNotEmpty) {
      _logger.info("Identified ${updatedFileIDs.length} files for reupload");
    }

    _completedUploads = 0;
    final int toBeUploaded = filesToBeUploaded.length + updatedFileIDs.length;
    if (toBeUploaded > 0) {
      Bus.instance.fire(SyncStatusUpdate(SyncStatus.preparingForUpload));
      // verify if files upload is allowed based on their subscription plan and
      // storage limit. To avoid creating new endpoint, we are using
      // fetchUploadUrls as alternative method.
      await _uploader.fetchUploadURLs(toBeUploaded);
    }
    final List<Future> futures = [];
    for (final uploadedFileID in updatedFileIDs) {
      if (_shouldThrottleSync() &&
          futures.length >= kMaximumPermissibleUploadsInThrottledMode) {
        _logger
            .info("Skipping some updated files as we are throttling uploads");
        break;
      }
      final file = await _db.getUploadedFileInAnyCollection(uploadedFileID);
      _uploadFile(file, file.collectionID, futures);
    }

    for (final file in filesToBeUploaded) {
      if (_shouldThrottleSync() &&
          futures.length >= kMaximumPermissibleUploadsInThrottledMode) {
        _logger.info("Skipping some new files as we are throttling uploads");
        break;
      }
      // prefer existing collection ID for manually uploaded files.
      // See https://github.com/ente-io/frame/pull/187
      final collectionID = file.collectionID ??
          (await CollectionsService.instance
                  .getOrCreateForPath(file.deviceFolder))
              .id;
      _uploadFile(file, collectionID, futures);
    }

    try {
      await Future.wait(futures);
    } on InvalidFileError {
      // Do nothing
    } on FileSystemException {
      // Do nothing since it's caused mostly due to concurrency issues
      // when the foreground app deletes temporary files, interrupting a background
      // upload
    } on LockAlreadyAcquiredError {
      // Do nothing
    } on SilentlyCancelUploadsError {
      // Do nothing
    } on UserCancelledUploadError {
      // Do nothing
    } catch (e) {
      rethrow;
    }
    return _completedUploads > 0;
  }

  void _uploadFile(File file, int collectionID, List<Future> futures) {
    final future = _uploader
        .upload(file, collectionID)
        .then((uploadedFile) => _onFileUploaded(uploadedFile));
    futures.add(future);
  }

  Future<void> _onFileUploaded(File file) async {
    Bus.instance.fire(CollectionUpdatedEvent(file.collectionID, [file]));
    _completedUploads++;
    final toBeUploadedInThisSession =
        FileUploader.instance.getCurrentSessionUploadCount();
    if (toBeUploadedInThisSession == 0) {
      return;
    }
    if (_completedUploads > toBeUploadedInThisSession ||
        _completedUploads < 0 ||
        toBeUploadedInThisSession < 0) {
      _logger.info(
        "Incorrect sync status",
        InvalidSyncStatusError(
          "Tried to report $_completedUploads as "
          "uploaded out of $toBeUploadedInThisSession",
        ),
      );
      return;
    }
    Bus.instance.fire(
      SyncStatusUpdate(
        SyncStatus.inProgress,
        completed: _completedUploads,
        total: toBeUploadedInThisSession,
      ),
    );
  }

  Future _storeDiff(List<File> diff, int collectionID) async {
    int existing = 0,
        updated = 0,
        remote = 0,
        localButUpdatedOnRemote = 0,
        localButAddedToNewCollectionOnRemote = 0;
    bool hasAnyCreationTimeChanged = false;
    final List<File> toBeInserted = [];
    final int userID = Configuration.instance.getUserID();
    for (File file in diff) {
      final existingFiles = file.deviceFolder == null
          ? null
          : await _db.getMatchingFiles(file.title, file.deviceFolder);
      if (existingFiles == null ||
          existingFiles.isEmpty ||
          userID != file.ownerID) {
        // File uploaded from a different device or uploaded by different user
        // Other rare possibilities : The local file is present on
        // device but it's not imported in local db due to missing permission
        // after reinstall (iOS selected file permissions or user revoking
        // permissions, or issue/delay in importing devices files.
        file.localID = null;
        toBeInserted.add(file);
        remote++;
      } else {
        // File exists in ente db with same title & device folder
        // Note: The file.generatedID might be already set inside
        // [DiffFetcher.getEncryptedFilesDiff]
        // Try to find existing file with same localID as remote file with a fallback
        // to finding any existing file with localID. This is needed to handle
        // case when localID for a file changes and the file is uploaded again in
        // the same collection
        final fileWithLocalID = existingFiles.firstWhere(
          (e) =>
              file.localID != null &&
              e.localID != null &&
              e.localID == file.localID,
          orElse: () => existingFiles.firstWhere(
            (e) => e.localID != null,
            orElse: () => null,
          ),
        );
        if (fileWithLocalID != null) {
          // File should ideally have the same localID
          if (file.localID != null && file.localID != fileWithLocalID.localID) {
            _logger.severe(
              "unexpected mismatch in localIDs remote: ${file.toString()} and existing: ${fileWithLocalID.toString()}",
            );
          }
          file.localID = fileWithLocalID.localID;
        } else {
          file.localID = null;
        }
        final bool wasUploadedOnAPreviousInstallation =
            existingFiles.length == 1 && existingFiles[0].collectionID == null;
        if (wasUploadedOnAPreviousInstallation) {
          file.generatedID = existingFiles[0].generatedID;
          if (file.modificationTime != existingFiles[0].modificationTime) {
            // File was updated since the app was uninstalled
            // mark it for re-upload
            _logger.info(
              "re-upload because file was updated since last installation: "
              "remoteFile:  ${file.toString()}, localFile: ${existingFiles[0].toString()}",
            );
            file.modificationTime = existingFiles[0].modificationTime;
            file.updationTime = null;
            updated++;
          } else {
            existing++;
          }
          toBeInserted.add(file);
        } else {
          bool foundMatchingCollection = false;
          for (final existingFile in existingFiles) {
            if (file.collectionID == existingFile.collectionID &&
                file.uploadedFileID == existingFile.uploadedFileID) {
              // File was updated on remote
              if (file.creationTime != existingFile.creationTime) {
                hasAnyCreationTimeChanged = true;
              }
              foundMatchingCollection = true;
              file.generatedID = existingFile.generatedID;
              toBeInserted.add(file);
              await clearCache(file);
              localButUpdatedOnRemote++;
              break;
            }
          }
          if (!foundMatchingCollection) {
            // Added to a new collection
            toBeInserted.add(file);
            localButAddedToNewCollectionOnRemote++;
          }
        }
      }
    }
    await _db.insertMultiple(toBeInserted);
    _logger.info(
      "Diff to be deduplicated was: " +
          diff.length.toString() +
          " out of which \n" +
          existing.toString() +
          " was uploaded from device, \n" +
          updated.toString() +
          " was uploaded from device, but has been updated since and should be reuploaded, \n" +
          remote.toString() +
          " was uploaded from remote, \n" +
          localButUpdatedOnRemote.toString() +
          " was uploaded from device but updated on remote, and \n" +
          localButAddedToNewCollectionOnRemote.toString() +
          " was uploaded from device but added to a new collection on remote.",
    );
    if (hasAnyCreationTimeChanged) {
      Bus.instance.fire(ForceReloadHomeGalleryEvent());
    }
  }

  // return true if the client needs to re-sync the collections from previous
  // version
  bool _hasReSynced() {
    return _prefs.containsKey(kHasSyncedEditTime) &&
        _prefs.containsKey(kHasSyncedArchiveKey);
  }

  Future<void> _markReSyncAsDone() async {
    await _prefs.setBool(kHasSyncedArchiveKey, true);
    await _prefs.setBool(kHasSyncedEditTime, true);
  }

  int _getSinceTimeForReSync() {
    // re-sync from archive feature time if the client still hasn't synced
    // since the feature release.
    if (!_prefs.containsKey(kHasSyncedArchiveKey)) {
      return kArchiveFeatureReleaseTime;
    }
    return kEditTimeFeatureReleaseTime;
  }

  bool _shouldThrottleSync() {
    return Platform.isIOS && !AppLifecycleService.instance.isForeground;
  }

  // _sortByTimeAndType moves videos to end and sort by creation time (desc).
  // This is done to upload most recent photo first.
  void _sortByTimeAndType(List<File> file) {
    file.sort((first, second) {
      if (first.fileType == second.fileType) {
        return second.creationTime.compareTo(first.creationTime);
      } else if (first.fileType == FileType.video) {
        return 1;
      } else {
        return -1;
      }
    });
    // move updated files towards the end
    file.sort((first, second) {
      if (first.updationTime == second.updationTime) {
        return 0;
      }
      if (first.updationTime == -1) {
        return 1;
      } else {
        return -1;
      }
    });
  }
}<|MERGE_RESOLUTION|>--- conflicted
+++ resolved
@@ -93,11 +93,7 @@
       final filesToBeUploaded = await _getFilesToBeUploaded();
       if (kDebugMode) {
         debugPrint("Skip upload for testing");
-<<<<<<< HEAD
         // filesToBeUploaded.clear();
-=======
-        filesToBeUploaded.clear();
->>>>>>> 03f0ebe6
       }
       final hasUploadedFiles = await _uploadFiles(filesToBeUploaded);
       if (hasUploadedFiles) {
@@ -228,18 +224,17 @@
   }
 
   Future<void> _syncDeviceCollectionFilesForUpload() async {
-<<<<<<< HEAD
     final FilesDB fileDb = FilesDB.instance;
-    final devicePathCollections = await fileDb.getDevicePathCollections();
-    devicePathCollections.removeWhere((element) => !element.sync);
-    await _createCollectionsForDevicePath(devicePathCollections);
+    final deviceCollections = await fileDb.getDeviceCollections();
+    deviceCollections.removeWhere((element) => !element.shouldBackup);
+    await _createCollectionsForDevicePath(deviceCollections);
     final Map<String, Set<String>> unSyncedPathIdToLocalIDs =
-        await fileDb.getDevicePathIDToLocalIDMap(syncStatus: false);
+        await fileDb.getDevicePathIDToLocalIDMap();
     /*
        A) Check if mapping for localID already exist in the collection
        B) Check if
      */
-    for (final eachDevicePath in devicePathCollections) {
+    for (final eachDevicePath in deviceCollections) {
       debugPrint("Processing ${eachDevicePath.name}");
       final String pathID = eachDevicePath.id;
       final Set<String> unSyncedLocalIDs =
@@ -265,7 +260,6 @@
           await fileDb.insertPathIDToLocalIDMapping(
             {pathID: commonElements},
             conflictAlgorithm: ConflictAlgorithm.replace,
-            syncStatus: true,
           );
           unSyncedLocalIDs.removeAll(commonElements);
         }
@@ -297,7 +291,6 @@
           await fileDb.insertPathIDToLocalIDMapping(
             {pathID: fileFoundForLocalIDs},
             conflictAlgorithm: ConflictAlgorithm.replace,
-            syncStatus: true,
           );
           unSyncedLocalIDs.removeAll(fileFoundForLocalIDs);
         }
@@ -313,70 +306,38 @@
   }
 
   Future<void> _createCollectionsForDevicePath(
-    List<DevicePathCollection> devicePathCollections,
-  ) async {
-    for (var devicePathCollection in devicePathCollections) {
-      int deviceCollectionID = devicePathCollection.collectionID;
-=======
-    final deviceCollections = await FilesDB.instance.getDeviceCollections();
-    deviceCollections.removeWhere((element) => !element.shouldBackup);
-    await _createCollectionsForDevicePath(deviceCollections);
-  }
-
-  Future<void> _createCollectionsForDevicePath(
     List<DeviceCollection> deviceCollections,
   ) async {
     for (var deviceCollection in deviceCollections) {
       int deviceCollectionID = deviceCollection.collectionID;
->>>>>>> 03f0ebe6
       if (deviceCollectionID != -1) {
         final collectionByID =
             CollectionsService.instance.getCollectionByID(deviceCollectionID);
         if (collectionByID == null || collectionByID.isDeleted) {
           _logger.info(
             "Collection $deviceCollectionID either deleted or missing "
-<<<<<<< HEAD
-            "for path ${devicePathCollection.name}",
-=======
             "for path ${deviceCollection.name}",
->>>>>>> 03f0ebe6
           );
           deviceCollectionID = -1;
         }
       }
       if (deviceCollectionID == -1) {
         final collection = await CollectionsService.instance
-<<<<<<< HEAD
-            .getOrCreateForPath(devicePathCollection.name);
-        await FilesDB.instance
-            .updateDevicePathCollection(devicePathCollection.id, collection.id);
-        devicePathCollection.collectionID = collection.id;
-=======
             .getOrCreateForPath(deviceCollection.name);
         await FilesDB.instance
             .updateDeviceCollection(deviceCollection.id, collection.id);
         deviceCollection.collectionID = collection.id;
->>>>>>> 03f0ebe6
       }
     }
   }
 
   Future<List<File>> _getFilesToBeUploaded() async {
-<<<<<<< HEAD
-    final devicePathCollections =
-        await FilesDB.instance.getDevicePathCollections();
-    devicePathCollections.removeWhere((element) => !element.sync);
-    List<File> filesToBeUploaded;
-    if (LocalSyncService.instance.hasGrantedLimitedPermissions() &&
-        devicePathCollections.isEmpty) {
-=======
     final deviceCollections = await FilesDB.instance.getDeviceCollections();
     deviceCollections.removeWhere((element) => !element.shouldBackup);
     final foldersToBackUp = Configuration.instance.getPathsToBackUp();
     List<File> filesToBeUploaded;
     if (LocalSyncService.instance.hasGrantedLimitedPermissions() &&
-        foldersToBackUp.isEmpty) {
->>>>>>> 03f0ebe6
+        deviceCollections.isEmpty) {
       filesToBeUploaded = await _db.getUnUploadedLocalFiles();
     } else {
       filesToBeUploaded = await _db.getPendingManualUploads();
