--- conflicted
+++ resolved
@@ -630,11 +630,7 @@
     }
   }
 
-<<<<<<< HEAD
-  Future<void> linkLocalFileToExistingUploadedFileInAnotherCollection(
-=======
   Future<File> linkLocalFileToExistingUploadedFileInAnotherCollection(
->>>>>>> a5a135a6
     int destCollectionID, {
     @required File localFileToUpload,
     @required File existingUploadedFile,
@@ -673,13 +669,7 @@
       localFileToUpload.collectionID = destCollectionID;
       localFileToUpload.uploadedFileID = uploadedFileID;
       await _filesDB.insertMultiple([localFileToUpload]);
-<<<<<<< HEAD
-      Bus.instance.fire(
-        CollectionUpdatedEvent(destCollectionID, [localFileToUpload]),
-      );
-=======
       return localFileToUpload;
->>>>>>> a5a135a6
     } catch (e) {
       rethrow;
     }
