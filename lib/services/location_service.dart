--- conflicted
+++ resolved
@@ -1,7 +1,6 @@
 import "dart:convert";
 import "dart:math";
 
-import "package:flutter/foundation.dart";
 import "package:logging/logging.dart";
 import "package:photos/core/constants.dart";
 import "package:photos/core/event_bus.dart";
@@ -251,10 +250,6 @@
     if (Location.isValidLocation(result)) {
       return result;
     } else {
-<<<<<<< HEAD
-      debugPrint("Invalid location ${result.toString()}");
-=======
->>>>>>> 3d07ca4e
       return null;
     }
   }
