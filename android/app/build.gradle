def localProperties = new Properties()
def localPropertiesFile = rootProject.file('local.properties')
if (localPropertiesFile.exists()) {
    localPropertiesFile.withReader('UTF-8') { reader ->
        localProperties.load(reader)
    }
}

def flutterRoot = localProperties.getProperty('flutter.sdk')
if (flutterRoot == null) {
    throw new GradleException("Flutter SDK not found. Define location with flutter.sdk in the local.properties file.")
}

def flutterVersionCode = localProperties.getProperty('flutter.versionCode')
if (flutterVersionCode == null) {
    flutterVersionCode = '1'
}

def flutterVersionName = localProperties.getProperty('flutter.versionName')
if (flutterVersionName == null) {
    flutterVersionName = '1.0'
}

apply plugin: 'com.android.application'
apply plugin: 'kotlin-android'
apply from: "$flutterRoot/packages/flutter_tools/gradle/flutter.gradle"

def keystoreProperties = new Properties()
def keystorePropertiesFile = rootProject.file('key.properties')
if (keystorePropertiesFile.exists()) {
    keystoreProperties.load(new FileInputStream(keystorePropertiesFile))
}

android {
    compileSdkVersion 33
<<<<<<< HEAD
    ndkVersion "26.0.10792818"
=======
>>>>>>> 4fbc05a2

    sourceSets {
        main.java.srcDirs += 'src/main/kotlin'
    }

    lintOptions {
        disable 'InvalidPackage'
        warningsAsErrors false
        checkReleaseBuilds false
    }

    defaultConfig {
        applicationId "io.ente.photos"
        minSdkVersion 21
        targetSdkVersion 33
        versionCode flutterVersionCode.toInteger()
        versionName flutterVersionName
        testInstrumentationRunner "androidx.test.runner.AndroidJUnitRunner"
        multiDexEnabled true
    }

    signingConfigs {
       release {
           storeFile keystoreProperties['storeFile'] ? file(keystoreProperties['storeFile']) : file(System.getenv("SIGNING_KEY_PATH"))
           keyAlias keystoreProperties['keyAlias'] ? keystoreProperties['keyAlias'] : System.getenv("SIGNING_KEY_ALIAS")
           keyPassword keystoreProperties['keyPassword'] ? keystoreProperties['keyPassword'] : System.getenv("SIGNING_KEY_PASSWORD")
           storePassword keystoreProperties['storePassword'] ? keystoreProperties['storePassword'] : System.getenv("SIGNING_STORE_PASSWORD")
       }
    }
    
    flavorDimensions "default"
    productFlavors {
        independent {
            dimension "default"
            applicationIdSuffix ".independent"
        }
        dev {
            dimension "default"
            applicationIdSuffix ".dev"
        }
        playstore {
            dimension "default"
        }
        fdroid {
            dimension "default"
            applicationIdSuffix ".fdroid"
        }
    }

    buildTypes {
        release {
            signingConfig signingConfigs.release
        }
        debug {
          applicationIdSuffix '.debug'
          versionNameSuffix "-debug"
          externalNativeBuild {
            cmake {
              arguments "-DANDROID_PACKAGE_NAME=${android.defaultConfig.applicationId}${applicationIdSuffix}"
            }
          }
        }
    }

    android.applicationVariants.all { variant ->
        if (variant.flavorName == "fdroid") {
            variant.outputs.all { output ->
                output.outputFileName = "app-fdroid-release.apk"
            }
        }
    }
}

rootProject.allprojects {
    subprojects {
        project.configurations.all {
            resolutionStrategy.eachDependency { details ->
                if (details.requested.group == 'com.github.bumptech.glide'
                        && details.requested.name.contains('glide')) {
                    details.useVersion "4.15.1"
                }
            }
        }
    }
}

flutter {
    source '../..'
}

dependencies {
    implementation 'io.sentry:sentry-android:2.0.0'
    implementation "org.jetbrains.kotlin:kotlin-stdlib-jdk7:$kotlin_version"
    implementation 'com.android.support:multidex:1.0.3'
    implementation 'com.google.guava:listenablefuture:9999.0-empty-to-avoid-conflict-with-guava'
    testImplementation 'junit:junit:4.12'
    androidTestImplementation 'androidx.test:runner:1.1.1'
    androidTestImplementation 'androidx.test.espresso:espresso-core:3.1.1'
}<|MERGE_RESOLUTION|>--- conflicted
+++ resolved
@@ -33,11 +33,7 @@
 
 android {
     compileSdkVersion 33
-<<<<<<< HEAD
     ndkVersion "26.0.10792818"
-=======
->>>>>>> 4fbc05a2
-
     sourceSets {
         main.java.srcDirs += 'src/main/kotlin'
     }
