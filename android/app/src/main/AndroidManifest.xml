<<<<<<< HEAD
<manifest xmlns:android="http://schemas.android.com/apk/res/android" xmlns:tools="http://schemas.android.com/tools" package="io.ente.photos">
    <application android:name="${applicationName}" android:label="@string/app_name" android:icon="@mipmap/launcher_icon" android:usesCleartextTraffic="true" android:requestLegacyExternalStorage="true" android:allowBackup="false" android:fullBackupContent="false" android:largeHeap="true">
=======
<manifest xmlns:android="http://schemas.android.com/apk/res/android"
          xmlns:tools="http://schemas.android.com/tools"
          package="io.ente.photos">
    <application android:name="${applicationName}"
                 android:label="@string/app_name"
                 android:icon="@mipmap/launcher_icon"
                 android:usesCleartextTraffic="true"
                 android:requestLegacyExternalStorage="true"
                 android:allowBackup="false"
                 android:fullBackupContent="false"
                 android:largeHeap="true">
>>>>>>> 9782209d

        <activity android:name=".MainActivity" android:launchMode="singleTop"
                  android:theme="@style/LaunchTheme"
                  android:exported="true"
                  android:configChanges="orientation|keyboardHidden|keyboard|screenSize|smallestScreenSize|locale|layoutDirection|fontScale|screenLayout|density|uiMode"
                  android:hardwareAccelerated="true"
                  android:windowSoftInputMode="adjustResize">
            <intent-filter>
                <action android:name="android.intent.action.MAIN"/>
                <category android:name="android.intent.category.LAUNCHER"/>
            </intent-filter>

            <intent-filter>
                <action android:name="android.intent.action.VIEW"/>
                <category android:name="android.intent.category.DEFAULT"/>
                <category android:name="android.intent.category.BROWSABLE"/>
                <data android:scheme="ente"/>
            </intent-filter>

            <!--Filter to support sharing images into our app-->
            <intent-filter android:label="@string/backup">
                <action android:name="android.intent.action.SEND"/>
                <category android:name="android.intent.category.DEFAULT"/>
                <data android:mimeType="image/*"/>
            </intent-filter>

            <intent-filter android:label="@string/backup">
                <action android:name="android.intent.action.SEND_MULTIPLE"/>
                <category android:name="android.intent.category.DEFAULT"/>
                <data android:mimeType="image/*"/>
            </intent-filter>

            <intent-filter android:label="@string/backup">
                <action android:name="android.intent.action.SEND"/>
                <category android:name="android.intent.category.DEFAULT"/>
                <data android:mimeType="video/*"/>
            </intent-filter>

            <intent-filter android:label="@string/backup">
                <action android:name="android.intent.action.SEND_MULTIPLE"/>
                <category android:name="android.intent.category.DEFAULT"/>
                <data android:mimeType="video/*"/>
            </intent-filter>

        </activity>
        <provider
                android:name="androidx.core.content.FileProvider"
                android:authorities="${applicationId}.fileProvider"
                android:exported="false"
                android:grantUriPermissions="true"
                tools:replace="android:authorities">
            <meta-data
                    android:name="android.support.FILE_PROVIDER_PATHS"
                    android:resource="@xml/filepaths"
                    tools:replace="android:resource" />
        </provider>
        <!-- Don't delete the meta-data below.
             This is used by the Flutter tool to generate GeneratedPluginRegistrant.java -->
        <meta-data android:name="flutterEmbedding" android:value="2"/>
        <meta-data android:name="asset_statements"
                   android:resource="@string/asset_statements"/>
        <meta-data android:name="io.sentry.dsn"
                   android:value="https://2235e5c99219488ea93da34b9ac1cb68@sentry.ente.io/4"/>
        <meta-data android:name="firebase_analytics_collection_deactivated"
                   android:value="true"/>
    </application>

    <!-- Android 11: https://developer.android.com/preview/privacy/package-visibility -->
    <!-- https://developer.android.com/training/package-visibility/use-cases -->
    <queries>
        <intent>
            <action android:name="android.intent.action.SENDTO"/>
            <data android:scheme="mailto"/>
        </intent>
    </queries>
    <uses-permission android:name="android.permission.INTERNET"/>
    <uses-permission android:name="android.permission.ACCESS_MEDIA_LOCATION"/>
    <uses-permission
            android:name="android.permission.READ_MEDIA_IMAGES"/> <!-- If you want to read images-->
    <uses-permission
            android:name="android.permission.READ_MEDIA_VIDEO"/> <!-- If you want to read videos-->
    <uses-permission
            android:name="android.permission.READ_EXTERNAL_STORAGE"
            android:maxSdkVersion="32"/>
    <uses-permission
            android:name="android.permission.WRITE_EXTERNAL_STORAGE"
            android:maxSdkVersion="29"
            tools:ignore="ScopedStorage"/>
    <uses-permission android:name="android.permission.ACCESS_NETWORK_STATE"/>
    <uses-permission android:name="com.android.vending.BILLING"/>
</manifest><|MERGE_RESOLUTION|>--- conflicted
+++ resolved
@@ -1,19 +1,5 @@
-<<<<<<< HEAD
 <manifest xmlns:android="http://schemas.android.com/apk/res/android" xmlns:tools="http://schemas.android.com/tools" package="io.ente.photos">
     <application android:name="${applicationName}" android:label="@string/app_name" android:icon="@mipmap/launcher_icon" android:usesCleartextTraffic="true" android:requestLegacyExternalStorage="true" android:allowBackup="false" android:fullBackupContent="false" android:largeHeap="true">
-=======
-<manifest xmlns:android="http://schemas.android.com/apk/res/android"
-          xmlns:tools="http://schemas.android.com/tools"
-          package="io.ente.photos">
-    <application android:name="${applicationName}"
-                 android:label="@string/app_name"
-                 android:icon="@mipmap/launcher_icon"
-                 android:usesCleartextTraffic="true"
-                 android:requestLegacyExternalStorage="true"
-                 android:allowBackup="false"
-                 android:fullBackupContent="false"
-                 android:largeHeap="true">
->>>>>>> 9782209d
 
         <activity android:name=".MainActivity" android:launchMode="singleTop"
                   android:theme="@style/LaunchTheme"
