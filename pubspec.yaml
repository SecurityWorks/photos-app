--- conflicted
+++ resolved
@@ -101,28 +101,10 @@
   logging: ^1.0.1
   lottie: ^1.2.2
   media_extension: ^1.0.1
-<<<<<<< HEAD
   ml_linalg: ^13.11.31
-  media_kit:
-    git:
-      url: https://github.com/ashilkn/media-kit.git
-      ref: main
-      path: media_kit
-  media_kit_libs_video: 
-    git: 
-      url: https://github.com/ashilkn/media-kit.git
-      ref: main
-      path: libs/universal/media_kit_libs_video
-  media_kit_video: 
-    git: 
-      url: https://github.com/ashilkn/media-kit.git
-      ref: main
-      path: media_kit_video                
-=======
   media_kit: ^1.1.10+1
   media_kit_libs_video: ^1.0.4
   media_kit_video: ^1.2.4
->>>>>>> 0e26e15c
   modal_bottom_sheet: ^3.0.0-pre
   motion_photos:
     git: "https://github.com/ente-io/motion_photo.git"
