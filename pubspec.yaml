--- conflicted
+++ resolved
@@ -45,13 +45,8 @@
   expansion_tile_card: ^2.0.0
   extended_image: ^6.2.1
   fast_base58: ^0.2.1
-<<<<<<< HEAD
 #  firebase_core: ^1.10.0 #f-droid
 #  firebase_messaging: ^11.1.0 #f-droid
-=======
-  firebase_core: ^2.4.1
-  firebase_messaging: ^14.2.1
->>>>>>> 851390d5
   fk_user_agent: ^2.0.1
   flutter:
     sdk: flutter
@@ -76,12 +71,8 @@
   http: ^0.13.4
   image: ^3.0.2
   image_editor: ^1.0.0
-<<<<<<< HEAD
   implicitly_animated_reorderable_list: ^0.4.0
 #  in_app_purchase: ^3.0.7 #f-droid
-=======
-  in_app_purchase: ^3.0.7
->>>>>>> 851390d5
   intl: ^0.17.0
   like_button: ^2.0.2
   loading_animations: ^2.1.0
