name: photos
description: ente photos application

# The following defines the version and build number for your application.
# A version number is three numbers separated by dots, like 1.2.43
# followed by an optional build number separated by a +.q
# Both the version and the builder number may be overridden in flutter
# build by specifying --build-name and --build-number, respectively.
# In Android, build-name is used as versionName while build-number used as versionCode.
# Read more about Android versioning at https://developer.android.com/studio/publish/versioning
# In iOS, build-name is used as CFBundleShortVersionString while build-number used as CFBundleVersion.
# Read more about iOS versioning at
# https://developer.apple.com/library/archive/documentation/General/Reference/InfoPlistKeyReference/Articles/CoreFoundationKeys.html

version: 0.8.18+538

environment:
  sdk: ">=3.0.0 <4.0.0"

dependencies:
  adaptive_theme: ^3.1.0
  animate_do: ^2.0.0
  animated_list_plus: ^0.4.5
  archive: ^3.1.2
  background_fetch: ^1.2.1
  bip39: ^1.0.6
  cached_network_image: ^3.0.0
  chewie:
    git:
      url: https://github.com/ente-io/chewie.git
      ref: forked_video_player_plus
  clip_ggml:
    path: plugins/clip_ggml
  collection: # dart
  computer:
    git: "https://github.com/ente-io/computer.git"
  connectivity_plus:
    git:
      url: https://github.com/ente-io/plus_plugins.git
      ref: check_mobile_first
      path: packages/connectivity_plus/connectivity_plus/
  cross_file: ^0.3.3
  crypto: ^3.0.2
  cupertino_icons: ^1.0.0
  defer_pointer: ^0.0.2
  device_info_plus: ^9.0.3
  dio: ^4.0.6
  dots_indicator: ^2.0.0
  dotted_border: ^2.0.0+2
  dropdown_button2: ^2.0.0
  email_validator: ^2.0.1
  equatable: ^2.0.5
  event_bus: ^2.0.0
  exif: ^3.0.0
  expandable: ^5.0.1
  expansion_tile_card: ^3.0.0
  extended_image: ^8.1.1
  fade_indexed_stack: ^0.2.2
  fast_base58: ^0.2.1

  file_saver:
    # Use forked version till this PR is merged: https://github.com/incrediblezayed/file_saver/pull/87
    git: https://github.com/jesims/file_saver.git
  firebase_core: ^2.13.1
  firebase_messaging: ^14.6.2
  fk_user_agent: ^2.0.1
  flutter:
    sdk: flutter
  flutter_animate: ^4.1.0
  flutter_cache_manager: ^3.3.0
  flutter_datetime_picker_bdaya: ^3.0.2
  flutter_displaymode: ^0.6.0
  flutter_easyloading: ^3.0.0
  flutter_email_sender: ^5.2.0
  flutter_image_compress: ^1.1.0
  flutter_inappwebview: ^5.8.0
  flutter_launcher_icons: ^0.13.1
  flutter_local_notifications: ^12.0.4
  flutter_localizations:
    sdk: flutter
  flutter_map: ^5.0.0
  flutter_map_marker_cluster: ^1.2.0
  flutter_native_splash: ^2.2.0+1
  flutter_password_strength: ^0.1.6
  flutter_secure_storage: ^8.0.0
  flutter_sodium: ^0.2.0
  flutter_staggered_grid_view: ^0.6.2
  fluttertoast: ^8.0.6
  freezed_annotation: ^2.2.0
  google_nav_bar: ^5.0.5
  html_unescape: ^2.0.0
  http: ^1.1.0
  image: ^4.0.17
  image_editor: ^1.3.0
  in_app_purchase: ^3.0.7
  intl: ^0.18.0
  json_annotation: ^4.8.0
  latlong2: ^0.9.0
  like_button: ^2.0.2
  loading_animations: ^2.1.0
  local_auth: ^2.1.5
  local_auth_android:
  local_auth_ios:
  logging: ^1.0.1
  lottie: ^1.2.2
  media_extension: ^1.0.1
  ml_linalg: ^13.11.31
  media_kit: ^1.1.10+1
  media_kit_libs_video: ^1.0.4
  media_kit_video: ^1.2.4
  modal_bottom_sheet: ^3.0.0-pre
  motion_photos:
    git: "https://github.com/ente-io/motion_photo.git"
  motionphoto:
    git: "https://github.com/ente-io/motionphoto.git"
  move_to_background: ^1.0.2

  # open_file: ^3.2.1
  objectbox: ^2.3.1
  objectbox_flutter_libs: any
  onnxruntime:
    git: "https://github.com/ente-io/onnxruntime.git"
  open_mail_app: ^0.4.5
  package_info_plus: ^4.1.0
  page_transition: ^2.0.2
  password_strength: ^0.2.0
  path: #dart
  path_provider: ^2.0.1
  pedantic: ^1.9.2
  photo_manager: ^2.5.0
  photo_view: ^0.14.0
  pinput: ^1.2.2
  pointycastle: ^3.7.3
  provider: ^6.0.0
  quiver: ^3.0.1
  receive_sharing_intent: ^1.4.5
  scrollable_positioned_list: ^0.3.5
  sentry: ^7.9.0
  sentry_flutter: ^7.9.0
  share_plus: ^4.0.10
  shared_preferences: ^2.0.5
<<<<<<< HEAD
  simple_cluster: ^0.3.0
  sqflite: ^2.0.0+3
=======
  sqflite: ^2.3.0
>>>>>>> 84aa9b88
  sqflite_migration: ^0.3.0
  step_progress_indicator: ^1.0.2
  styled_text: ^7.0.0
  syncfusion_flutter_core: ^19.2.49
  syncfusion_flutter_sliders: ^19.2.49
<<<<<<< HEAD
  synchronized: ^3.1.0
  tflite_flutter: ^0.10.1
  #  tflite_flutter_helper:
  #    git:
  #      url: https://github.com/pnyompen/tflite_flutter_helper.git  # Fixes https://github.com/am15h/tflite_flutter_helper/issues/57
=======
  # tflite_flutter: ^0.9.0
  # tflite_flutter_helper:
  #   git:
  #     url: https://github.com/pnyompen/tflite_flutter_helper.git
  #     ref: 43e87d4b9627539266dc20250beb35bf36320dce
>>>>>>> 84aa9b88
  tuple: ^2.0.0
  uni_links: ^0.5.1
  url_launcher: ^6.0.3
  uuid: ^3.0.7
  video_player:
    git:
      url: https://github.com/ente-io/packages.git
      ref: android_video_roation_fix
      path: packages/video_player/video_player/
  video_thumbnail: ^0.5.3
  visibility_detector: ^0.3.3
  wakelock_plus: ^1.1.1
  wallpaper_manager_flutter: ^0.0.2
  wechat_assets_picker: ^8.6.3
  widgets_to_image: ^0.0.2
  flutter_isolate: ^2.0.4
  onnxruntime: ^1.1.0

dependency_overrides:
  # current fork of tfite_flutter_helper depends on ffi: ^1.x.x
  # but we need ffi: ^2.0.1 for newer packages. The original tfite_flutter_helper
  #
  ffi: ^2.0.1
  video_player:
    git:
      url: https://github.com/ente-io/packages.git
      ref: android_video_roation_fix
      path: packages/video_player/video_player/

flutter_intl:
  enabled: true

dev_dependencies:
  build_runner: ^2.4.6
  flutter_driver:
    sdk: flutter
  flutter_lints: ^2.0.1
  flutter_test:
    sdk: flutter
  freezed: ^2.3.2
  integration_test:
    sdk: flutter
  json_serializable: ^6.6.1
  objectbox_generator: any
  test: ^1.22.0

flutter_icons:
  android: "launcher_icon"
  adaptive_icon_foreground: "assets/launcher_icon/ente-icon-foreground.png"
  adaptive_icon_background: "#ffffff"
  ios: true
  image_path: "assets/icon-light.png"

flutter_native_splash:
  color: "#ffffff"
  color_dark: "#000000"
  image: assets/splash-screen-light.png
  image_dark: assets/splash-screen-dark.png
  android_fullscreen: true
  android_gravity: center
  ios_content_mode: center
  android_12:
    # The image parameter sets the splash screen icon image.  If this parameter is not specified,
    # the app's launcher icon will be used instead.
    # Please note that the splash screen will be clipped to a circle on the center of the screen.
    # App icon without an icon background: This should be 1152×1152 pixels, and fit within a circle
    # 768 pixels in diameter.
    image: assets/splash-screen-light.png
    image_dark: assets/splash-screen-dark.png

# For information on the generic Dart part of this file, see the
# following page: https://dart.dev/tools/pub/pubspec

# The following section is specific to Flutter.
flutter:
  assets:
    - assets/
    - assets/models/blazeface/
    - assets/models/cocossd/
    - assets/models/mobilefacenet/
    - assets/models/mobilenet/
    - assets/models/scenes/
<<<<<<< HEAD
    - assets/models/yolov5face/
=======
    - assets/models/clip/
>>>>>>> 84aa9b88
  fonts:
    - family: Inter
      fonts:
        - asset: fonts/Inter-Regular.ttf
        - asset: fonts/Inter-Medium.ttf
        - asset: fonts/Inter-Light.ttf
        - asset: fonts/Inter-SemiBold.ttf
        - asset: fonts/Inter-Bold.ttf
    - family: Montserrat
      fonts:
        - asset: fonts/Montserrat-Bold.ttf

  # The following line ensures that the Material Icons font is
  # included with your application, so that you can use the icons in
  # the material Icons class.
  uses-material-design: true

  # Flutter localization
  generate: true

  # To add assets to your application, add an assets section, like this:
  # assets:
  #  - images/a_dot_burr.jpeg
  #  - images/a_dot_ham.jpeg

  # An image asset can refer to one or more resolution-specific "variants", see
  # https://flutter.dev/assets-and-images/#resolution-aware.

  # For details regarding adding assets from package dependencies, see
  # https://flutter.dev/assets-and-images/#from-packages

  # To add custom fonts to your application, add a fonts section here,
  # in this "flutter" section. Each entry in this list should have a
  # "family" key with the font family name, and a "fonts" key with a
  # list giving the asset and other descriptors for the font. For
  # example:
  # fonts:
  #   - family: Schyler
  #     fonts:
  #       - asset: fonts/Schyler-Regular.ttf
  #       - asset: fonts/Schyler-Italic.ttf
  #         style: italic
  #   - family: Trajan Pro
  #     fonts:
  #       - asset: fonts/TrajanPro.ttf
  #       - asset: fonts/TrajanPro_Bold.ttf
  #         weight: 700
  #
  # For details regarding fonts from package dependencies,
  # see https://flutter.dev/custom-fonts/#from-packages<|MERGE_RESOLUTION|>--- conflicted
+++ resolved
@@ -139,30 +139,18 @@
   sentry_flutter: ^7.9.0
   share_plus: ^4.0.10
   shared_preferences: ^2.0.5
-<<<<<<< HEAD
   simple_cluster: ^0.3.0
-  sqflite: ^2.0.0+3
-=======
   sqflite: ^2.3.0
->>>>>>> 84aa9b88
   sqflite_migration: ^0.3.0
   step_progress_indicator: ^1.0.2
   styled_text: ^7.0.0
   syncfusion_flutter_core: ^19.2.49
   syncfusion_flutter_sliders: ^19.2.49
-<<<<<<< HEAD
   synchronized: ^3.1.0
   tflite_flutter: ^0.10.1
   #  tflite_flutter_helper:
   #    git:
   #      url: https://github.com/pnyompen/tflite_flutter_helper.git  # Fixes https://github.com/am15h/tflite_flutter_helper/issues/57
-=======
-  # tflite_flutter: ^0.9.0
-  # tflite_flutter_helper:
-  #   git:
-  #     url: https://github.com/pnyompen/tflite_flutter_helper.git
-  #     ref: 43e87d4b9627539266dc20250beb35bf36320dce
->>>>>>> 84aa9b88
   tuple: ^2.0.0
   uni_links: ^0.5.1
   url_launcher: ^6.0.3
@@ -179,7 +167,7 @@
   wechat_assets_picker: ^8.6.3
   widgets_to_image: ^0.0.2
   flutter_isolate: ^2.0.4
-  onnxruntime: ^1.1.0
+  
 
 dependency_overrides:
   # current fork of tfite_flutter_helper depends on ffi: ^1.x.x
@@ -245,11 +233,8 @@
     - assets/models/mobilefacenet/
     - assets/models/mobilenet/
     - assets/models/scenes/
-<<<<<<< HEAD
     - assets/models/yolov5face/
-=======
     - assets/models/clip/
->>>>>>> 84aa9b88
   fonts:
     - family: Inter
       fonts:
