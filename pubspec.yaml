--- conflicted
+++ resolved
@@ -11,12 +11,8 @@
 # In iOS, build-name is used as CFBundleShortVersionString while build-number used as CFBundleVersion.
 # Read more about iOS versioning at
 # https://developer.apple.com/library/archive/documentation/General/Reference/InfoPlistKeyReference/Articles/CoreFoundationKeys.html
-<<<<<<< HEAD
-
-version: 0.6.17+347
-=======
+
 version: 0.6.19+349
->>>>>>> a128d0d5
 
 environment:
   sdk: ">=2.10.0 <3.0.0"
@@ -50,8 +46,6 @@
   fast_base58: ^0.2.1
 #  firebase_core: ^1.10.0 #f-droid
 #  firebase_messaging: ^11.1.0 #f-droid
-  firebase_core: ^1.10.0
-  firebase_messaging: ^11.1.0
   fk_user_agent: ^2.0.1
   flutter:
     sdk: flutter
