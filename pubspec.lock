# Generated by pub
# See https://dart.dev/tools/pub/glossary#lockfile
packages:
  animate_do:
    dependency: "direct main"
    description:
      name: animate_do
      url: "https://pub.dartlang.org"
    source: hosted
    version: "1.7.5"
  archive:
    dependency: "direct main"
    description:
      name: archive
      url: "https://pub.dartlang.org"
    source: hosted
    version: "2.0.13"
  args:
    dependency: transitive
    description:
      name: args
      url: "https://pub.dartlang.org"
    source: hosted
    version: "1.6.0"
  async:
    dependency: transitive
    description:
      name: async
      url: "https://pub.dartlang.org"
    source: hosted
    version: "2.5.0-nullsafety.1"
  awesome_dialog:
    dependency: "direct main"
    description:
      name: awesome_dialog
      url: "https://pub.dartlang.org"
    source: hosted
    version: "1.3.0"
  background_fetch:
    dependency: "direct main"
    description:
      name: background_fetch
      url: "https://pub.dartlang.org"
    source: hosted
    version: "0.5.6"
  boolean_selector:
    dependency: transitive
    description:
      name: boolean_selector
      url: "https://pub.dartlang.org"
    source: hosted
    version: "2.1.0-nullsafety.1"
  cached_network_image:
    dependency: "direct main"
    description:
      name: cached_network_image
      url: "https://pub.dartlang.org"
    source: hosted
    version: "2.3.3"
  characters:
    dependency: transitive
    description:
      name: characters
      url: "https://pub.dartlang.org"
    source: hosted
    version: "1.1.0-nullsafety.3"
  charcode:
    dependency: transitive
    description:
      name: charcode
      url: "https://pub.dartlang.org"
    source: hosted
    version: "1.2.0-nullsafety.1"
  chewie:
    dependency: "direct main"
    description:
      name: chewie
      url: "https://pub.dartlang.org"
    source: hosted
    version: "0.9.10"
  clock:
    dependency: transitive
    description:
      name: clock
      url: "https://pub.dartlang.org"
    source: hosted
    version: "1.1.0-nullsafety.1"
  collection:
    dependency: transitive
    description:
      name: collection
      url: "https://pub.dartlang.org"
    source: hosted
    version: "1.15.0-nullsafety.3"
  computer:
    dependency: "direct main"
    description:
      name: computer
      url: "https://pub.dartlang.org"
    source: hosted
    version: "1.0.2"
  connectivity:
    dependency: "direct main"
    description:
      name: connectivity
      url: "https://pub.dartlang.org"
    source: hosted
    version: "2.0.2"
  connectivity_for_web:
    dependency: transitive
    description:
      name: connectivity_for_web
      url: "https://pub.dartlang.org"
    source: hosted
    version: "0.3.1+4"
  connectivity_macos:
    dependency: transitive
    description:
      name: connectivity_macos
      url: "https://pub.dartlang.org"
    source: hosted
    version: "0.1.0+7"
  connectivity_platform_interface:
    dependency: transitive
    description:
      name: connectivity_platform_interface
      url: "https://pub.dartlang.org"
    source: hosted
    version: "1.0.6"
  convert:
    dependency: transitive
    description:
      name: convert
      url: "https://pub.dartlang.org"
    source: hosted
    version: "2.1.1"
  convex_bottom_bar:
    dependency: "direct main"
    description:
      name: convex_bottom_bar
      url: "https://pub.dartlang.org"
    source: hosted
    version: "2.6.0"
  crisp:
    dependency: "direct main"
    description:
      name: crisp
      url: "https://pub.dartlang.org"
    source: hosted
    version: "0.1.3"
  crypto:
    dependency: transitive
    description:
      name: crypto
      url: "https://pub.dartlang.org"
    source: hosted
    version: "2.1.5"
  cupertino_icons:
    dependency: "direct main"
    description:
      name: cupertino_icons
      url: "https://pub.dartlang.org"
    source: hosted
    version: "1.0.0"
  device_info:
    dependency: transitive
    description:
      name: device_info
      url: "https://pub.dartlang.org"
    source: hosted
    version: "0.4.2+10"
  device_info_platform_interface:
    dependency: transitive
    description:
      name: device_info_platform_interface
      url: "https://pub.dartlang.org"
    source: hosted
    version: "1.0.1"
  dio:
    dependency: "direct main"
    description:
      name: dio
      url: "https://pub.dartlang.org"
    source: hosted
    version: "3.0.10"
  draggable_scrollbar:
    dependency: "direct main"
    description:
      name: draggable_scrollbar
      url: "https://pub.dartlang.org"
    source: hosted
    version: "0.0.4"
  event_bus:
    dependency: "direct main"
    description:
      name: event_bus
      url: "https://pub.dartlang.org"
    source: hosted
    version: "1.1.1"
  expansion_card:
    dependency: "direct main"
    description:
      name: expansion_card
      url: "https://pub.dartlang.org"
    source: hosted
    version: "0.1.0"
  fake_async:
    dependency: transitive
    description:
      name: fake_async
      url: "https://pub.dartlang.org"
    source: hosted
    version: "1.2.0-nullsafety.1"
  ffi:
    dependency: transitive
    description:
      name: ffi
      url: "https://pub.dartlang.org"
    source: hosted
    version: "0.1.3"
  file:
    dependency: transitive
    description:
      name: file
      url: "https://pub.dartlang.org"
    source: hosted
    version: "5.2.1"
  flare_dart:
    dependency: transitive
    description:
      name: flare_dart
      url: "https://pub.dartlang.org"
    source: hosted
    version: "2.3.4"
  flare_flutter:
    dependency: transitive
    description:
      name: flare_flutter
      url: "https://pub.dartlang.org"
    source: hosted
    version: "2.0.6"
  flutter:
    dependency: "direct main"
    description: flutter
    source: sdk
    version: "0.0.0"
  flutter_blurhash:
    dependency: transitive
    description:
      name: flutter_blurhash
      url: "https://pub.dartlang.org"
    source: hosted
    version: "0.5.0"
  flutter_cache_manager:
    dependency: "direct main"
    description:
      name: flutter_cache_manager
      url: "https://pub.dartlang.org"
    source: hosted
    version: "1.4.2"
  flutter_email_sender:
    dependency: "direct main"
    description:
      name: flutter_email_sender
      url: "https://pub.dartlang.org"
    source: hosted
    version: "3.0.1"
  flutter_image_compress:
    dependency: "direct main"
    description:
      path: "thirdparty/flutter_image_compress"
      relative: true
    source: path
    version: "0.7.0"
  flutter_inappwebview:
    dependency: "direct main"
    description:
      name: flutter_inappwebview
      url: "https://pub.dartlang.org"
    source: hosted
    version: "4.0.0+4"
  flutter_keyboard_visibility:
    dependency: transitive
    description:
      name: flutter_keyboard_visibility
      url: "https://pub.dartlang.org"
    source: hosted
    version: "4.0.2"
  flutter_keyboard_visibility_platform_interface:
    dependency: transitive
    description:
      name: flutter_keyboard_visibility_platform_interface
      url: "https://pub.dartlang.org"
    source: hosted
    version: "1.0.1"
  flutter_keyboard_visibility_web:
    dependency: transitive
    description:
      name: flutter_keyboard_visibility_web
      url: "https://pub.dartlang.org"
    source: hosted
    version: "1.0.1"
  flutter_launcher_icons:
    dependency: "direct dev"
    description:
      name: flutter_launcher_icons
      url: "https://pub.dartlang.org"
    source: hosted
    version: "0.8.0"
  flutter_password_strength:
    dependency: "direct main"
    description:
      name: flutter_password_strength
      url: "https://pub.dartlang.org"
    source: hosted
    version: "0.1.4"
  flutter_secure_storage:
    dependency: "direct main"
    description:
      name: flutter_secure_storage
      url: "https://pub.dartlang.org"
    source: hosted
    version: "3.3.5"
  flutter_sodium:
    dependency: "direct main"
    description:
      name: flutter_sodium
      url: "https://pub.dartlang.org"
    source: hosted
    version: "0.1.10"
  flutter_test:
    dependency: "direct dev"
    description: flutter
    source: sdk
    version: "0.0.0"
  flutter_typeahead:
    dependency: "direct main"
    description:
      name: flutter_typeahead
      url: "https://pub.dartlang.org"
    source: hosted
    version: "1.9.3"
  flutter_web_plugins:
    dependency: transitive
    description: flutter
    source: sdk
    version: "0.0.0"
  flutter_webview_plugin:
    dependency: transitive
    description:
      name: flutter_webview_plugin
      url: "https://pub.dartlang.org"
    source: hosted
    version: "0.3.11"
  fluttercontactpicker:
    dependency: "direct main"
    description:
      name: fluttercontactpicker
      url: "https://pub.dartlang.org"
    source: hosted
    version: "3.1.1"
  fluttertoast:
    dependency: "direct main"
    description:
      name: fluttertoast
      url: "https://pub.dartlang.org"
    source: hosted
    version: "7.1.6"
  http:
    dependency: transitive
    description:
      name: http
      url: "https://pub.dartlang.org"
    source: hosted
    version: "0.12.2"
  http_parser:
    dependency: transitive
    description:
      name: http_parser
      url: "https://pub.dartlang.org"
    source: hosted
    version: "3.1.4"
  image:
    dependency: "direct main"
    description:
      name: image
      url: "https://pub.dartlang.org"
    source: hosted
    version: "2.1.19"
  in_app_purchase:
    dependency: "direct main"
    description:
      name: in_app_purchase
      url: "https://pub.dartlang.org"
    source: hosted
    version: "0.3.5+1"
  intl:
    dependency: transitive
    description:
      name: intl
      url: "https://pub.dartlang.org"
    source: hosted
    version: "0.16.1"
  json_annotation:
    dependency: transitive
    description:
      name: json_annotation
      url: "https://pub.dartlang.org"
    source: hosted
    version: "3.1.1"
  like_button:
    dependency: "direct main"
    description:
      name: like_button
      url: "https://pub.dartlang.org"
    source: hosted
    version: "0.2.0"
  logging:
    dependency: "direct main"
    description:
      name: logging
      url: "https://pub.dartlang.org"
    source: hosted
    version: "0.11.4"
  matcher:
    dependency: transitive
    description:
      name: matcher
      url: "https://pub.dartlang.org"
    source: hosted
    version: "0.12.10-nullsafety.1"
  meta:
    dependency: transitive
    description:
      name: meta
      url: "https://pub.dartlang.org"
    source: hosted
    version: "1.3.0-nullsafety.3"
  mime:
    dependency: transitive
    description:
      name: mime
      url: "https://pub.dartlang.org"
    source: hosted
    version: "0.9.7"
  octo_image:
    dependency: transitive
    description:
      name: octo_image
      url: "https://pub.dartlang.org"
    source: hosted
    version: "0.3.0"
  open_iconic_flutter:
    dependency: transitive
    description:
      name: open_iconic_flutter
      url: "https://pub.dartlang.org"
    source: hosted
    version: "0.3.0"
  package_info_plus:
    dependency: transitive
    description:
      name: package_info_plus
      url: "https://pub.dartlang.org"
    source: hosted
    version: "0.5.0"
  package_info_plus_macos:
    dependency: transitive
    description:
      name: package_info_plus_macos
      url: "https://pub.dartlang.org"
    source: hosted
    version: "0.1.0"
  package_info_plus_platform_interface:
    dependency: transitive
    description:
      name: package_info_plus_platform_interface
      url: "https://pub.dartlang.org"
    source: hosted
    version: "0.1.0"
  package_info_plus_web:
    dependency: transitive
    description:
      name: package_info_plus_web
      url: "https://pub.dartlang.org"
    source: hosted
    version: "0.1.0"
  page_transition:
    dependency: "direct main"
    description:
      name: page_transition
      url: "https://pub.dartlang.org"
    source: hosted
    version: "1.1.7+6"
  path:
    dependency: transitive
    description:
      name: path
      url: "https://pub.dartlang.org"
    source: hosted
    version: "1.8.0-nullsafety.1"
  path_provider:
    dependency: "direct main"
    description:
      name: path_provider
      url: "https://pub.dartlang.org"
    source: hosted
    version: "1.6.27"
  path_provider_linux:
    dependency: transitive
    description:
      name: path_provider_linux
      url: "https://pub.dartlang.org"
    source: hosted
    version: "0.0.1+2"
  path_provider_macos:
    dependency: transitive
    description:
      name: path_provider_macos
      url: "https://pub.dartlang.org"
    source: hosted
    version: "0.0.4+8"
  path_provider_platform_interface:
    dependency: transitive
    description:
      name: path_provider_platform_interface
      url: "https://pub.dartlang.org"
    source: hosted
    version: "1.0.4"
  path_provider_windows:
    dependency: transitive
    description:
      name: path_provider_windows
      url: "https://pub.dartlang.org"
    source: hosted
    version: "0.0.4+3"
  pedantic:
    dependency: "direct main"
    description:
      name: pedantic
      url: "https://pub.dartlang.org"
    source: hosted
    version: "1.9.2"
  petitparser:
    dependency: transitive
    description:
      name: petitparser
      url: "https://pub.dartlang.org"
    source: hosted
    version: "3.1.0"
  photo_manager:
    dependency: "direct main"
    description:
      path: "thirdparty/flutter_photo_manager"
      relative: true
    source: path
    version: "0.6.0-dev.8"
  photo_view:
    dependency: "direct main"
    description:
      name: photo_view
      url: "https://pub.dartlang.org"
    source: hosted
    version: "0.9.2"
  platform:
    dependency: transitive
    description:
      name: platform
      url: "https://pub.dartlang.org"
    source: hosted
    version: "2.2.1"
  platform_detect:
    dependency: transitive
    description:
      name: platform_detect
      url: "https://pub.dartlang.org"
    source: hosted
    version: "1.4.0"
  plugin_platform_interface:
    dependency: transitive
    description:
      name: plugin_platform_interface
      url: "https://pub.dartlang.org"
    source: hosted
    version: "1.0.3"
  pretty_dio_logger:
    dependency: "direct main"
    description:
      name: pretty_dio_logger
      url: "https://pub.dartlang.org"
    source: hosted
    version: "1.1.1"
  process:
    dependency: transitive
    description:
      name: process
      url: "https://pub.dartlang.org"
    source: hosted
    version: "3.0.13"
  progress_dialog:
    dependency: "direct main"
    description:
      name: progress_dialog
      url: "https://pub.dartlang.org"
    source: hosted
    version: "1.2.4"
  provider:
    dependency: "direct main"
    description:
      name: provider
      url: "https://pub.dartlang.org"
    source: hosted
    version: "3.2.0"
  pub_semver:
    dependency: transitive
    description:
      name: pub_semver
      url: "https://pub.dartlang.org"
    source: hosted
    version: "1.4.4"
  rxdart:
    dependency: transitive
    description:
      name: rxdart
      url: "https://pub.dartlang.org"
    source: hosted
    version: "0.24.1"
  sa_v1_migration:
    dependency: transitive
    description:
      name: sa_v1_migration
      url: "https://pub.dartlang.org"
    source: hosted
    version: "1.1.2"
  scrollable_positioned_list:
    dependency: "direct main"
    description:
      name: scrollable_positioned_list
      url: "https://pub.dartlang.org"
    source: hosted
    version: "0.1.8"
  sentry:
    dependency: "direct main"
    description:
      name: sentry
      url: "https://pub.dartlang.org"
    source: hosted
    version: "3.0.1"
  share:
    dependency: "direct main"
    description:
      name: share
      url: "https://pub.dartlang.org"
    source: hosted
    version: "0.6.5+4"
  shared_preferences:
    dependency: "direct main"
    description:
      name: shared_preferences
      url: "https://pub.dartlang.org"
    source: hosted
    version: "0.5.12+4"
  shared_preferences_linux:
    dependency: transitive
    description:
      name: shared_preferences_linux
      url: "https://pub.dartlang.org"
    source: hosted
    version: "0.0.2+4"
  shared_preferences_macos:
    dependency: transitive
    description:
      name: shared_preferences_macos
      url: "https://pub.dartlang.org"
    source: hosted
    version: "0.0.1+11"
  shared_preferences_platform_interface:
    dependency: transitive
    description:
      name: shared_preferences_platform_interface
      url: "https://pub.dartlang.org"
    source: hosted
    version: "1.0.4"
  shared_preferences_web:
    dependency: transitive
    description:
      name: shared_preferences_web
      url: "https://pub.dartlang.org"
    source: hosted
    version: "0.1.2+7"
  shared_preferences_windows:
    dependency: transitive
    description:
      name: shared_preferences_windows
      url: "https://pub.dartlang.org"
    source: hosted
    version: "0.0.1+3"
  simple_animations:
    dependency: transitive
    description:
      name: simple_animations
      url: "https://pub.dartlang.org"
    source: hosted
    version: "2.4.2"
  sky_engine:
    dependency: transitive
    description: flutter
    source: sdk
    version: "0.0.99"
  source_span:
    dependency: transitive
    description:
      name: source_span
      url: "https://pub.dartlang.org"
    source: hosted
    version: "1.8.0-nullsafety.2"
  sqflite:
    dependency: "direct main"
    description:
      name: sqflite
      url: "https://pub.dartlang.org"
    source: hosted
    version: "1.3.1+2"
  sqflite_common:
    dependency: transitive
    description:
      name: sqflite_common
      url: "https://pub.dartlang.org"
    source: hosted
<<<<<<< HEAD
    version: "1.0.3"
=======
    version: "1.0.2+1"
  sqflite_migration:
    dependency: "direct main"
    description:
      name: sqflite_migration
      url: "https://pub.dartlang.org"
    source: hosted
    version: "0.2.0"
>>>>>>> 3a57092c
  stack_trace:
    dependency: transitive
    description:
      name: stack_trace
      url: "https://pub.dartlang.org"
    source: hosted
    version: "1.10.0-nullsafety.1"
  stream_channel:
    dependency: transitive
    description:
      name: stream_channel
      url: "https://pub.dartlang.org"
    source: hosted
    version: "2.1.0-nullsafety.1"
  string_scanner:
    dependency: transitive
    description:
      name: string_scanner
      url: "https://pub.dartlang.org"
    source: hosted
    version: "1.1.0-nullsafety.1"
  super_logging:
    dependency: "direct main"
    description:
      path: "thirdparty/super_logging"
      relative: true
    source: path
    version: "1.3.4"
  supercharged:
    dependency: transitive
    description:
      name: supercharged
      url: "https://pub.dartlang.org"
    source: hosted
    version: "1.12.0"
  supercharged_dart:
    dependency: transitive
    description:
      name: supercharged_dart
      url: "https://pub.dartlang.org"
    source: hosted
    version: "1.4.0"
  synchronized:
    dependency: transitive
    description:
      name: synchronized
      url: "https://pub.dartlang.org"
    source: hosted
    version: "2.2.0+2"
  term_glyph:
    dependency: transitive
    description:
      name: term_glyph
      url: "https://pub.dartlang.org"
    source: hosted
    version: "1.2.0-nullsafety.1"
  test_api:
    dependency: transitive
    description:
      name: test_api
      url: "https://pub.dartlang.org"
    source: hosted
    version: "0.2.19-nullsafety.2"
  typed_data:
    dependency: transitive
    description:
      name: typed_data
      url: "https://pub.dartlang.org"
    source: hosted
    version: "1.3.0-nullsafety.3"
  uni_links:
    dependency: "direct main"
    description:
      name: uni_links
      url: "https://pub.dartlang.org"
    source: hosted
    version: "0.4.0"
  url_launcher:
    dependency: "direct main"
    description:
      name: url_launcher
      url: "https://pub.dartlang.org"
    source: hosted
    version: "5.7.10"
  url_launcher_linux:
    dependency: transitive
    description:
      name: url_launcher_linux
      url: "https://pub.dartlang.org"
    source: hosted
    version: "0.0.1+4"
  url_launcher_macos:
    dependency: transitive
    description:
      name: url_launcher_macos
      url: "https://pub.dartlang.org"
    source: hosted
    version: "0.0.1+9"
  url_launcher_platform_interface:
    dependency: transitive
    description:
      name: url_launcher_platform_interface
      url: "https://pub.dartlang.org"
    source: hosted
    version: "1.0.9"
  url_launcher_web:
    dependency: transitive
    description:
      name: url_launcher_web
      url: "https://pub.dartlang.org"
    source: hosted
    version: "0.1.5+1"
  url_launcher_windows:
    dependency: transitive
    description:
      name: url_launcher_windows
      url: "https://pub.dartlang.org"
    source: hosted
    version: "0.0.1+3"
  usage:
    dependency: transitive
    description:
      name: usage
      url: "https://pub.dartlang.org"
    source: hosted
    version: "3.4.2"
  uuid:
    dependency: transitive
    description:
      name: uuid
      url: "https://pub.dartlang.org"
    source: hosted
    version: "2.2.2"
  vector_math:
    dependency: transitive
    description:
      name: vector_math
      url: "https://pub.dartlang.org"
    source: hosted
    version: "2.1.0-nullsafety.3"
  video_player:
    dependency: "direct main"
    description:
      name: video_player
      url: "https://pub.dartlang.org"
    source: hosted
    version: "0.10.12+5"
  video_player_platform_interface:
    dependency: transitive
    description:
      name: video_player_platform_interface
      url: "https://pub.dartlang.org"
    source: hosted
    version: "2.2.0"
  video_player_web:
    dependency: transitive
    description:
      name: video_player_web
      url: "https://pub.dartlang.org"
    source: hosted
    version: "0.1.4+1"
  visibility_detector:
    dependency: "direct main"
    description:
      name: visibility_detector
      url: "https://pub.dartlang.org"
    source: hosted
    version: "0.1.5"
  wakelock:
    dependency: transitive
    description:
      name: wakelock
      url: "https://pub.dartlang.org"
    source: hosted
    version: "0.1.4+2"
  win32:
    dependency: transitive
    description:
      name: win32
      url: "https://pub.dartlang.org"
    source: hosted
    version: "1.7.4"
  xdg_directories:
    dependency: transitive
    description:
      name: xdg_directories
      url: "https://pub.dartlang.org"
    source: hosted
    version: "0.1.2"
  xml:
    dependency: transitive
    description:
      name: xml
      url: "https://pub.dartlang.org"
    source: hosted
    version: "4.5.1"
  yaml:
    dependency: transitive
    description:
      name: yaml
      url: "https://pub.dartlang.org"
    source: hosted
    version: "2.2.1"
sdks:
  dart: ">=2.10.0-110 <2.11.0"
  flutter: ">=1.22.0 <2.0.0"<|MERGE_RESOLUTION|>--- conflicted
+++ resolved
@@ -727,10 +727,7 @@
       name: sqflite_common
       url: "https://pub.dartlang.org"
     source: hosted
-<<<<<<< HEAD
     version: "1.0.3"
-=======
-    version: "1.0.2+1"
   sqflite_migration:
     dependency: "direct main"
     description:
@@ -738,7 +735,6 @@
       url: "https://pub.dartlang.org"
     source: hosted
     version: "0.2.0"
->>>>>>> 3a57092c
   stack_trace:
     dependency: transitive
     description:
