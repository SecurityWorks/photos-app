# Generated by pub
# See https://dart.dev/tools/pub/glossary#lockfile
packages:
  adaptive_theme:
    dependency: "direct main"
    description:
      name: adaptive_theme
      url: "https://pub.dartlang.org"
    source: hosted
    version: "2.3.1"
  alice:
    dependency: "direct main"
    description:
      path: "."
      ref: HEAD
      resolved-ref: "42c97aebbea93d1944a199b453b41bbed1f3013a"
      url: "https://github.com/jhomlala/alice.git"
    source: git
    version: "0.2.5"
  animate_do:
    dependency: "direct main"
    description:
      name: animate_do
      url: "https://pub.dartlang.org"
    source: hosted
    version: "2.1.0"
  animated_toggle_switch:
    dependency: "direct main"
    description:
      name: animated_toggle_switch
      url: "https://pub.dartlang.org"
    source: hosted
    version: "0.5.2"
  archive:
    dependency: "direct main"
    description:
      name: archive
      url: "https://pub.dartlang.org"
    source: hosted
    version: "3.3.0"
  args:
    dependency: transitive
    description:
      name: args
      url: "https://pub.dartlang.org"
    source: hosted
    version: "2.3.1"
  async:
    dependency: transitive
    description:
      name: async
      url: "https://pub.dartlang.org"
    source: hosted
    version: "2.8.2"
  background_fetch:
    dependency: "direct main"
    description:
      name: background_fetch
      url: "https://pub.dartlang.org"
    source: hosted
    version: "1.1.0"
  better_player:
    dependency: transitive
    description:
      name: better_player
      url: "https://pub.dartlang.org"
    source: hosted
    version: "0.0.81"
  bip39:
    dependency: "direct main"
    description:
      name: bip39
      url: "https://pub.dartlang.org"
    source: hosted
    version: "1.0.6"
  boolean_selector:
    dependency: transitive
    description:
      name: boolean_selector
      url: "https://pub.dartlang.org"
    source: hosted
    version: "2.1.0"
  cached_network_image:
    dependency: "direct main"
    description:
      name: cached_network_image
      url: "https://pub.dartlang.org"
    source: hosted
    version: "3.2.1"
  cached_network_image_platform_interface:
    dependency: transitive
    description:
      name: cached_network_image_platform_interface
      url: "https://pub.dartlang.org"
    source: hosted
    version: "1.0.0"
  cached_network_image_web:
    dependency: transitive
    description:
      name: cached_network_image_web
      url: "https://pub.dartlang.org"
    source: hosted
    version: "1.0.1"
  characters:
    dependency: transitive
    description:
      name: characters
      url: "https://pub.dartlang.org"
    source: hosted
    version: "1.2.0"
  charcode:
    dependency: transitive
    description:
      name: charcode
      url: "https://pub.dartlang.org"
    source: hosted
    version: "1.3.1"
  chewie:
    dependency: "direct main"
    description:
      path: "thirdparty/chewie"
      relative: true
    source: path
    version: "1.2.2"
  chopper:
    dependency: transitive
    description:
      name: chopper
      url: "https://pub.dartlang.org"
    source: hosted
    version: "4.0.5"
  clock:
    dependency: transitive
    description:
      name: clock
      url: "https://pub.dartlang.org"
    source: hosted
    version: "1.1.0"
  collection:
    dependency: transitive
    description:
      name: collection
      url: "https://pub.dartlang.org"
    source: hosted
    version: "1.16.0"
  computer:
    dependency: "direct main"
    description:
      name: computer
      url: "https://pub.dartlang.org"
    source: hosted
    version: "2.0.0"
  confetti:
    dependency: "direct main"
    description:
      name: confetti
      url: "https://pub.dartlang.org"
    source: hosted
    version: "0.6.0"
  connectivity:
    dependency: "direct main"
    description:
      name: connectivity
      url: "https://pub.dartlang.org"
    source: hosted
    version: "3.0.6"
  connectivity_for_web:
    dependency: transitive
    description:
      name: connectivity_for_web
      url: "https://pub.dartlang.org"
    source: hosted
    version: "0.4.0+1"
  connectivity_macos:
    dependency: transitive
    description:
      name: connectivity_macos
      url: "https://pub.dartlang.org"
    source: hosted
    version: "0.2.1+2"
  connectivity_platform_interface:
    dependency: transitive
    description:
      name: connectivity_platform_interface
      url: "https://pub.dartlang.org"
    source: hosted
    version: "2.0.1"
  contact_picker_platform_interface:
    dependency: transitive
    description:
      name: contact_picker_platform_interface
      url: "https://pub.dartlang.org"
    source: hosted
    version: "4.7.0"
  contact_picker_web:
    dependency: transitive
    description:
      name: contact_picker_web
      url: "https://pub.dartlang.org"
    source: hosted
    version: "4.7.0"
  convert:
    dependency: transitive
    description:
      name: convert
      url: "https://pub.dartlang.org"
    source: hosted
    version: "3.0.1"
  crypto:
    dependency: transitive
    description:
      name: crypto
      url: "https://pub.dartlang.org"
    source: hosted
    version: "3.0.2"
  csslib:
    dependency: transitive
    description:
      name: csslib
      url: "https://pub.dartlang.org"
    source: hosted
    version: "0.17.2"
  cupertino_icons:
    dependency: "direct main"
    description:
      name: cupertino_icons
      url: "https://pub.dartlang.org"
    source: hosted
    version: "1.0.4"
  dbus:
    dependency: transitive
    description:
      name: dbus
      url: "https://pub.dartlang.org"
    source: hosted
    version: "0.7.3"
  device_info:
    dependency: "direct main"
    description:
      name: device_info
      url: "https://pub.dartlang.org"
    source: hosted
    version: "2.0.3"
  device_info_platform_interface:
    dependency: transitive
    description:
      name: device_info_platform_interface
      url: "https://pub.dartlang.org"
    source: hosted
    version: "2.0.1"
  dio:
    dependency: "direct main"
    description:
      name: dio
      url: "https://pub.dartlang.org"
    source: hosted
    version: "4.0.6"
  dots_indicator:
    dependency: "direct main"
    description:
      name: dots_indicator
      url: "https://pub.dartlang.org"
    source: hosted
    version: "2.1.0"
  dotted_border:
    dependency: "direct main"
    description:
      name: dotted_border
      url: "https://pub.dartlang.org"
    source: hosted
    version: "2.0.0+2"
  email_validator:
    dependency: "direct main"
    description:
      name: email_validator
      url: "https://pub.dartlang.org"
    source: hosted
    version: "2.0.1"
  event_bus:
    dependency: "direct main"
    description:
      name: event_bus
      url: "https://pub.dartlang.org"
    source: hosted
    version: "2.0.0"
  exif:
    dependency: "direct main"
    description:
      name: exif
      url: "https://pub.dartlang.org"
    source: hosted
    version: "3.1.1"
  expandable:
    dependency: "direct main"
    description:
      name: expandable
      url: "https://pub.dartlang.org"
    source: hosted
    version: "5.0.1"
  expansion_tile_card:
    dependency: "direct main"
    description:
      name: expansion_tile_card
      url: "https://pub.dartlang.org"
    source: hosted
    version: "2.0.0"
  extended_image:
    dependency: "direct main"
    description:
      name: extended_image
      url: "https://pub.dartlang.org"
    source: hosted
    version: "6.2.1"
  extended_image_library:
    dependency: transitive
    description:
      name: extended_image_library
      url: "https://pub.dartlang.org"
    source: hosted
    version: "3.3.0"
  fake_async:
    dependency: transitive
    description:
      name: fake_async
      url: "https://pub.dartlang.org"
    source: hosted
    version: "1.3.0"
  fast_base58:
    dependency: "direct main"
    description:
      name: fast_base58
      url: "https://pub.dartlang.org"
    source: hosted
    version: "0.2.1"
  ffi:
    dependency: transitive
    description:
      name: ffi
      url: "https://pub.dartlang.org"
    source: hosted
    version: "1.2.1"
  file:
    dependency: transitive
    description:
      name: file
      url: "https://pub.dartlang.org"
    source: hosted
    version: "6.1.2"
<<<<<<< HEAD
=======
  firebase_core:
    dependency: "direct main"
    description:
      name: firebase_core
      url: "https://pub.dartlang.org"
    source: hosted
    version: "1.17.1"
  firebase_core_platform_interface:
    dependency: transitive
    description:
      name: firebase_core_platform_interface
      url: "https://pub.dartlang.org"
    source: hosted
    version: "4.4.0"
  firebase_core_web:
    dependency: transitive
    description:
      name: firebase_core_web
      url: "https://pub.dartlang.org"
    source: hosted
    version: "1.6.4"
  firebase_messaging:
    dependency: "direct main"
    description:
      name: firebase_messaging
      url: "https://pub.dartlang.org"
    source: hosted
    version: "11.4.1"
  firebase_messaging_platform_interface:
    dependency: transitive
    description:
      name: firebase_messaging_platform_interface
      url: "https://pub.dartlang.org"
    source: hosted
    version: "3.5.1"
  firebase_messaging_web:
    dependency: transitive
    description:
      name: firebase_messaging_web
      url: "https://pub.dartlang.org"
    source: hosted
    version: "2.4.1"
>>>>>>> 6afbcd31
  fk_user_agent:
    dependency: "direct main"
    description:
      name: fk_user_agent
      url: "https://pub.dartlang.org"
    source: hosted
    version: "2.1.0"
  flutter:
    dependency: "direct main"
    description: flutter
    source: sdk
    version: "0.0.0"
  flutter_blurhash:
    dependency: transitive
    description:
      name: flutter_blurhash
      url: "https://pub.dartlang.org"
    source: hosted
    version: "0.7.0"
  flutter_cache_manager:
    dependency: "direct main"
    description:
      name: flutter_cache_manager
      url: "https://pub.dartlang.org"
    source: hosted
    version: "3.3.0"
  flutter_datetime_picker:
    dependency: "direct main"
    description:
      name: flutter_datetime_picker
      url: "https://pub.dartlang.org"
    source: hosted
    version: "1.5.1"
  flutter_easyloading:
    dependency: "direct main"
    description:
      name: flutter_easyloading
      url: "https://pub.dartlang.org"
    source: hosted
    version: "3.0.5"
  flutter_email_sender:
    dependency: "direct main"
    description:
      name: flutter_email_sender
      url: "https://pub.dartlang.org"
    source: hosted
    version: "5.1.0"
  flutter_image_compress:
    dependency: "direct main"
    description:
      name: flutter_image_compress
      url: "https://pub.dartlang.org"
    source: hosted
    version: "1.1.0"
  flutter_inappwebview:
    dependency: "direct main"
    description:
      name: flutter_inappwebview
      url: "https://pub.dartlang.org"
    source: hosted
    version: "5.4.3+7"
  flutter_keyboard_visibility:
    dependency: transitive
    description:
      name: flutter_keyboard_visibility
      url: "https://pub.dartlang.org"
    source: hosted
    version: "5.2.0"
  flutter_keyboard_visibility_platform_interface:
    dependency: transitive
    description:
      name: flutter_keyboard_visibility_platform_interface
      url: "https://pub.dartlang.org"
    source: hosted
    version: "2.0.0"
  flutter_keyboard_visibility_web:
    dependency: transitive
    description:
      name: flutter_keyboard_visibility_web
      url: "https://pub.dartlang.org"
    source: hosted
    version: "2.0.0"
  flutter_launcher_icons:
    dependency: "direct main"
    description:
      name: flutter_launcher_icons
      url: "https://pub.dartlang.org"
    source: hosted
    version: "0.9.3"
  flutter_local_notifications:
    dependency: "direct main"
    description:
      name: flutter_local_notifications
      url: "https://pub.dartlang.org"
    source: hosted
    version: "9.5.3+1"
  flutter_local_notifications_linux:
    dependency: transitive
    description:
      name: flutter_local_notifications_linux
      url: "https://pub.dartlang.org"
    source: hosted
    version: "0.4.2"
  flutter_local_notifications_platform_interface:
    dependency: transitive
    description:
      name: flutter_local_notifications_platform_interface
      url: "https://pub.dartlang.org"
    source: hosted
    version: "5.0.0"
  flutter_localizations:
    dependency: "direct main"
    description: flutter
    source: sdk
    version: "0.0.0"
  flutter_native_splash:
    dependency: "direct main"
    description:
      name: flutter_native_splash
      url: "https://pub.dartlang.org"
    source: hosted
    version: "2.2.0+1"
  flutter_password_strength:
    dependency: "direct main"
    description:
      name: flutter_password_strength
      url: "https://pub.dartlang.org"
    source: hosted
    version: "0.1.6"
  flutter_plugin_android_lifecycle:
    dependency: transitive
    description:
      name: flutter_plugin_android_lifecycle
      url: "https://pub.dartlang.org"
    source: hosted
    version: "2.0.6"
  flutter_secure_storage:
    dependency: "direct main"
    description:
      name: flutter_secure_storage
      url: "https://pub.dartlang.org"
    source: hosted
    version: "4.2.1"
  flutter_sodium:
    dependency: "direct main"
    description:
      name: flutter_sodium
      url: "https://pub.dartlang.org"
    source: hosted
    version: "0.2.0"
  flutter_spinkit:
    dependency: transitive
    description:
      name: flutter_spinkit
      url: "https://pub.dartlang.org"
    source: hosted
    version: "5.1.0"
  flutter_test:
    dependency: "direct dev"
    description: flutter
    source: sdk
    version: "0.0.0"
  flutter_typeahead:
    dependency: "direct main"
    description:
      name: flutter_typeahead
      url: "https://pub.dartlang.org"
    source: hosted
    version: "4.0.0"
  flutter_web_plugins:
    dependency: transitive
    description: flutter
    source: sdk
    version: "0.0.0"
  flutter_widget_from_html_core:
    dependency: transitive
    description:
      name: flutter_widget_from_html_core
      url: "https://pub.dartlang.org"
    source: hosted
    version: "0.8.5+3"
  flutter_windowmanager:
    dependency: "direct main"
    description:
      name: flutter_windowmanager
      url: "https://pub.dartlang.org"
    source: hosted
    version: "0.2.0"
  fluttercontactpicker:
    dependency: "direct main"
    description:
      name: fluttercontactpicker
      url: "https://pub.dartlang.org"
    source: hosted
    version: "4.7.0"
  fluttertoast:
    dependency: "direct main"
    description:
      name: fluttertoast
      url: "https://pub.dartlang.org"
    source: hosted
    version: "8.0.9"
  fwfh_text_style:
    dependency: transitive
    description:
      name: fwfh_text_style
      url: "https://pub.dartlang.org"
    source: hosted
    version: "2.7.3+2"
  google_nav_bar:
    dependency: "direct main"
    description:
      name: google_nav_bar
      url: "https://pub.dartlang.org"
    source: hosted
    version: "5.0.6"
  hex:
    dependency: transitive
    description:
      name: hex
      url: "https://pub.dartlang.org"
    source: hosted
    version: "0.2.0"
  html:
    dependency: transitive
    description:
      name: html
      url: "https://pub.dartlang.org"
    source: hosted
    version: "0.15.0"
  http:
    dependency: "direct main"
    description:
      name: http
      url: "https://pub.dartlang.org"
    source: hosted
    version: "0.13.4"
  http_client_helper:
    dependency: transitive
    description:
      name: http_client_helper
      url: "https://pub.dartlang.org"
    source: hosted
    version: "2.0.2"
  http_parser:
    dependency: transitive
    description:
      name: http_parser
      url: "https://pub.dartlang.org"
    source: hosted
    version: "4.0.1"
  image:
    dependency: "direct main"
    description:
      name: image
      url: "https://pub.dartlang.org"
    source: hosted
    version: "3.1.3"
  image_editor:
    dependency: "direct main"
    description:
      name: image_editor
      url: "https://pub.dartlang.org"
    source: hosted
    version: "1.0.2"
  implicitly_animated_reorderable_list:
    dependency: "direct main"
    description:
      name: implicitly_animated_reorderable_list
      url: "https://pub.dartlang.org"
    source: hosted
    version: "0.4.2"
  intl:
    dependency: "direct main"
    description:
      name: intl
      url: "https://pub.dartlang.org"
    source: hosted
    version: "0.17.0"
  js:
    dependency: transitive
    description:
      name: js
      url: "https://pub.dartlang.org"
    source: hosted
    version: "0.6.4"
  json_annotation:
    dependency: transitive
    description:
      name: json_annotation
      url: "https://pub.dartlang.org"
    source: hosted
    version: "4.5.0"
  like_button:
    dependency: "direct main"
    description:
      name: like_button
      url: "https://pub.dartlang.org"
    source: hosted
    version: "2.0.4"
  lint:
    dependency: transitive
    description:
      name: lint
      url: "https://pub.dartlang.org"
    source: hosted
    version: "1.8.2"
  lints:
    dependency: "direct dev"
    description:
      name: lints
      url: "https://pub.dartlang.org"
    source: hosted
    version: "1.0.1"
  loading_animations:
    dependency: "direct main"
    description:
      name: loading_animations
      url: "https://pub.dartlang.org"
    source: hosted
    version: "2.2.0"
  local_auth:
    dependency: "direct main"
    description:
      name: local_auth
      url: "https://pub.dartlang.org"
    source: hosted
    version: "1.1.11"
  logging:
    dependency: "direct main"
    description:
      name: logging
      url: "https://pub.dartlang.org"
    source: hosted
    version: "1.0.2"
  lottie:
    dependency: "direct main"
    description:
      name: lottie
      url: "https://pub.dartlang.org"
    source: hosted
    version: "1.3.0"
  matcher:
    dependency: transitive
    description:
      name: matcher
      url: "https://pub.dartlang.org"
    source: hosted
    version: "0.12.11"
  material_color_utilities:
    dependency: transitive
    description:
      name: material_color_utilities
      url: "https://pub.dartlang.org"
    source: hosted
    version: "0.1.4"
  meta:
    dependency: transitive
    description:
      name: meta
      url: "https://pub.dartlang.org"
    source: hosted
    version: "1.7.0"
  mime:
    dependency: transitive
    description:
      name: mime
      url: "https://pub.dartlang.org"
    source: hosted
    version: "1.0.2"
  motionphoto:
    dependency: "direct main"
    description:
      path: "."
      ref: HEAD
      resolved-ref: "669388e102cfc832c06e2f3085a5b15d8620dde3"
      url: "https://github.com/ente-io/motionphoto.git"
    source: git
    version: "0.0.1"
  move_to_background:
    dependency: "direct main"
    description:
      name: move_to_background
      url: "https://pub.dartlang.org"
    source: hosted
    version: "1.0.2"
  nested:
    dependency: transitive
    description:
      name: nested
      url: "https://pub.dartlang.org"
    source: hosted
    version: "1.0.0"
  octo_image:
    dependency: transitive
    description:
      name: octo_image
      url: "https://pub.dartlang.org"
    source: hosted
    version: "1.0.2"
  open_file:
    dependency: "direct main"
    description:
      name: open_file
      url: "https://pub.dartlang.org"
    source: hosted
    version: "3.2.1"
  package_info_plus:
    dependency: "direct main"
    description:
      name: package_info_plus
      url: "https://pub.dartlang.org"
    source: hosted
    version: "1.4.2"
  package_info_plus_linux:
    dependency: transitive
    description:
      name: package_info_plus_linux
      url: "https://pub.dartlang.org"
    source: hosted
    version: "1.0.5"
  package_info_plus_macos:
    dependency: transitive
    description:
      name: package_info_plus_macos
      url: "https://pub.dartlang.org"
    source: hosted
    version: "1.3.0"
  package_info_plus_platform_interface:
    dependency: transitive
    description:
      name: package_info_plus_platform_interface
      url: "https://pub.dartlang.org"
    source: hosted
    version: "1.0.2"
  package_info_plus_web:
    dependency: transitive
    description:
      name: package_info_plus_web
      url: "https://pub.dartlang.org"
    source: hosted
    version: "1.0.5"
  package_info_plus_windows:
    dependency: transitive
    description:
      name: package_info_plus_windows
      url: "https://pub.dartlang.org"
    source: hosted
    version: "1.0.5"
  page_transition:
    dependency: "direct main"
    description:
      name: page_transition
      url: "https://pub.dartlang.org"
    source: hosted
    version: "2.0.5"
  password_strength:
    dependency: "direct main"
    description:
      name: password_strength
      url: "https://pub.dartlang.org"
    source: hosted
    version: "0.2.0"
  path:
    dependency: transitive
    description:
      name: path
      url: "https://pub.dartlang.org"
    source: hosted
    version: "1.8.1"
  path_drawing:
    dependency: transitive
    description:
      name: path_drawing
      url: "https://pub.dartlang.org"
    source: hosted
    version: "1.0.0"
  path_parsing:
    dependency: transitive
    description:
      name: path_parsing
      url: "https://pub.dartlang.org"
    source: hosted
    version: "1.0.0"
  path_provider:
    dependency: "direct main"
    description:
      name: path_provider
      url: "https://pub.dartlang.org"
    source: hosted
    version: "2.0.10"
  path_provider_android:
    dependency: transitive
    description:
      name: path_provider_android
      url: "https://pub.dartlang.org"
    source: hosted
    version: "2.0.14"
  path_provider_ios:
    dependency: transitive
    description:
      name: path_provider_ios
      url: "https://pub.dartlang.org"
    source: hosted
    version: "2.0.9"
  path_provider_linux:
    dependency: transitive
    description:
      name: path_provider_linux
      url: "https://pub.dartlang.org"
    source: hosted
    version: "2.1.6"
  path_provider_macos:
    dependency: transitive
    description:
      name: path_provider_macos
      url: "https://pub.dartlang.org"
    source: hosted
    version: "2.0.6"
  path_provider_platform_interface:
    dependency: transitive
    description:
      name: path_provider_platform_interface
      url: "https://pub.dartlang.org"
    source: hosted
    version: "2.0.4"
  path_provider_windows:
    dependency: transitive
    description:
      name: path_provider_windows
      url: "https://pub.dartlang.org"
    source: hosted
    version: "2.0.6"
  pedantic:
    dependency: "direct main"
    description:
      name: pedantic
      url: "https://pub.dartlang.org"
    source: hosted
    version: "1.11.1"
  permission_handler:
    dependency: transitive
    description:
      name: permission_handler
      url: "https://pub.dartlang.org"
    source: hosted
    version: "8.3.0"
  permission_handler_platform_interface:
    dependency: transitive
    description:
      name: permission_handler_platform_interface
      url: "https://pub.dartlang.org"
    source: hosted
    version: "3.7.0"
  petitparser:
    dependency: transitive
    description:
      name: petitparser
      url: "https://pub.dartlang.org"
    source: hosted
    version: "5.0.0"
  photo_manager:
    dependency: "direct main"
    description:
      name: photo_manager
      url: "https://pub.dartlang.org"
    source: hosted
    version: "2.1.1"
  photo_view:
    dependency: "direct main"
    description:
      name: photo_view
      url: "https://pub.dartlang.org"
    source: hosted
    version: "0.14.0"
  pinput:
    dependency: "direct main"
    description:
      name: pinput
      url: "https://pub.dartlang.org"
    source: hosted
    version: "1.2.2"
  platform:
    dependency: transitive
    description:
      name: platform
      url: "https://pub.dartlang.org"
    source: hosted
    version: "3.1.0"
  plugin_platform_interface:
    dependency: transitive
    description:
      name: plugin_platform_interface
      url: "https://pub.dartlang.org"
    source: hosted
    version: "2.1.2"
  pointycastle:
    dependency: transitive
    description:
      name: pointycastle
      url: "https://pub.dartlang.org"
    source: hosted
    version: "3.6.0"
  process:
    dependency: transitive
    description:
      name: process
      url: "https://pub.dartlang.org"
    source: hosted
    version: "4.2.4"
  provider:
    dependency: "direct main"
    description:
      name: provider
      url: "https://pub.dartlang.org"
    source: hosted
    version: "6.0.3"
  quiver:
    dependency: "direct main"
    description:
      name: quiver
      url: "https://pub.dartlang.org"
    source: hosted
    version: "3.1.0"
  receive_sharing_intent:
    dependency: "direct main"
    description:
      name: receive_sharing_intent
      url: "https://pub.dartlang.org"
    source: hosted
    version: "1.4.5"
  rxdart:
    dependency: transitive
    description:
      name: rxdart
      url: "https://pub.dartlang.org"
    source: hosted
    version: "0.27.3"
  scrollable_positioned_list:
    dependency: "direct main"
    description:
      name: scrollable_positioned_list
      url: "https://pub.dartlang.org"
    source: hosted
    version: "0.2.3"
  sensors:
    dependency: transitive
    description:
      name: sensors
      url: "https://pub.dartlang.org"
    source: hosted
    version: "2.0.3"
  sentry:
    dependency: "direct main"
    description:
      path: "thirdparty/sentry-dart/dart"
      relative: true
    source: path
    version: "6.5.1"
  sentry_flutter:
    dependency: "direct main"
    description:
      path: "thirdparty/sentry-dart/flutter"
      relative: true
    source: path
    version: "6.5.1"
  share:
    dependency: transitive
    description:
      name: share
      url: "https://pub.dartlang.org"
    source: hosted
    version: "2.0.4"
  share_plus:
    dependency: "direct main"
    description:
      name: share_plus
      url: "https://pub.dartlang.org"
    source: hosted
    version: "4.0.4"
  share_plus_linux:
    dependency: transitive
    description:
      name: share_plus_linux
      url: "https://pub.dartlang.org"
    source: hosted
    version: "3.0.0"
  share_plus_macos:
    dependency: transitive
    description:
      name: share_plus_macos
      url: "https://pub.dartlang.org"
    source: hosted
    version: "3.0.0"
  share_plus_platform_interface:
    dependency: transitive
    description:
      name: share_plus_platform_interface
      url: "https://pub.dartlang.org"
    source: hosted
    version: "3.0.2"
  share_plus_web:
    dependency: transitive
    description:
      name: share_plus_web
      url: "https://pub.dartlang.org"
    source: hosted
    version: "3.0.0"
  share_plus_windows:
    dependency: transitive
    description:
      name: share_plus_windows
      url: "https://pub.dartlang.org"
    source: hosted
    version: "3.0.0"
  shared_preferences:
    dependency: "direct main"
    description:
      name: shared_preferences
      url: "https://pub.dartlang.org"
    source: hosted
    version: "2.0.15"
  shared_preferences_android:
    dependency: transitive
    description:
      name: shared_preferences_android
      url: "https://pub.dartlang.org"
    source: hosted
    version: "2.0.12"
  shared_preferences_ios:
    dependency: transitive
    description:
      name: shared_preferences_ios
      url: "https://pub.dartlang.org"
    source: hosted
    version: "2.1.1"
  shared_preferences_linux:
    dependency: transitive
    description:
      name: shared_preferences_linux
      url: "https://pub.dartlang.org"
    source: hosted
    version: "2.1.1"
  shared_preferences_macos:
    dependency: transitive
    description:
      name: shared_preferences_macos
      url: "https://pub.dartlang.org"
    source: hosted
    version: "2.0.4"
  shared_preferences_platform_interface:
    dependency: transitive
    description:
      name: shared_preferences_platform_interface
      url: "https://pub.dartlang.org"
    source: hosted
    version: "2.0.0"
  shared_preferences_web:
    dependency: transitive
    description:
      name: shared_preferences_web
      url: "https://pub.dartlang.org"
    source: hosted
    version: "2.0.4"
  shared_preferences_windows:
    dependency: transitive
    description:
      name: shared_preferences_windows
      url: "https://pub.dartlang.org"
    source: hosted
    version: "2.1.1"
  sky_engine:
    dependency: transitive
    description: flutter
    source: sdk
    version: "0.0.99"
  source_span:
    dependency: transitive
    description:
      name: source_span
      url: "https://pub.dartlang.org"
    source: hosted
    version: "1.8.2"
  sprintf:
    dependency: transitive
    description:
      name: sprintf
      url: "https://pub.dartlang.org"
    source: hosted
    version: "6.0.0"
  sqflite:
    dependency: "direct main"
    description:
      name: sqflite
      url: "https://pub.dartlang.org"
    source: hosted
    version: "2.0.2+1"
  sqflite_common:
    dependency: transitive
    description:
      name: sqflite_common
      url: "https://pub.dartlang.org"
    source: hosted
    version: "2.2.1+1"
  sqflite_migration:
    dependency: "direct main"
    description:
      name: sqflite_migration
      url: "https://pub.dartlang.org"
    source: hosted
    version: "0.3.0"
  stack_trace:
    dependency: transitive
    description:
      name: stack_trace
      url: "https://pub.dartlang.org"
    source: hosted
    version: "1.10.0"
  step_progress_indicator:
    dependency: "direct main"
    description:
      name: step_progress_indicator
      url: "https://pub.dartlang.org"
    source: hosted
    version: "1.0.2"
  stream_channel:
    dependency: transitive
    description:
      name: stream_channel
      url: "https://pub.dartlang.org"
    source: hosted
    version: "2.1.0"
  string_scanner:
    dependency: transitive
    description:
      name: string_scanner
      url: "https://pub.dartlang.org"
    source: hosted
    version: "1.1.0"
  syncfusion_flutter_core:
    dependency: "direct main"
    description:
      name: syncfusion_flutter_core
      url: "https://pub.dartlang.org"
    source: hosted
    version: "19.4.56"
  syncfusion_flutter_sliders:
    dependency: "direct main"
    description:
      name: syncfusion_flutter_sliders
      url: "https://pub.dartlang.org"
    source: hosted
    version: "19.4.56"
  synchronized:
    dependency: transitive
    description:
      name: synchronized
      url: "https://pub.dartlang.org"
    source: hosted
    version: "3.0.0+2"
  term_glyph:
    dependency: transitive
    description:
      name: term_glyph
      url: "https://pub.dartlang.org"
    source: hosted
    version: "1.2.0"
  test_api:
    dependency: transitive
    description:
      name: test_api
      url: "https://pub.dartlang.org"
    source: hosted
    version: "0.4.9"
  timezone:
    dependency: transitive
    description:
      name: timezone
      url: "https://pub.dartlang.org"
    source: hosted
    version: "0.8.0"
  tuple:
    dependency: "direct main"
    description:
      name: tuple
      url: "https://pub.dartlang.org"
    source: hosted
    version: "2.0.0"
  typed_data:
    dependency: transitive
    description:
      name: typed_data
      url: "https://pub.dartlang.org"
    source: hosted
    version: "1.3.1"
  uni_links:
    dependency: "direct main"
    description:
      name: uni_links
      url: "https://pub.dartlang.org"
    source: hosted
    version: "0.5.1"
  uni_links_platform_interface:
    dependency: transitive
    description:
      name: uni_links_platform_interface
      url: "https://pub.dartlang.org"
    source: hosted
    version: "1.0.0"
  uni_links_web:
    dependency: transitive
    description:
      name: uni_links_web
      url: "https://pub.dartlang.org"
    source: hosted
    version: "0.1.0"
  universal_io:
    dependency: transitive
    description:
      name: universal_io
      url: "https://pub.dartlang.org"
    source: hosted
    version: "2.0.4"
  url_launcher:
    dependency: "direct main"
    description:
      name: url_launcher
      url: "https://pub.dartlang.org"
    source: hosted
    version: "6.1.2"
  url_launcher_android:
    dependency: transitive
    description:
      name: url_launcher_android
      url: "https://pub.dartlang.org"
    source: hosted
    version: "6.0.17"
  url_launcher_ios:
    dependency: transitive
    description:
      name: url_launcher_ios
      url: "https://pub.dartlang.org"
    source: hosted
    version: "6.0.17"
  url_launcher_linux:
    dependency: transitive
    description:
      name: url_launcher_linux
      url: "https://pub.dartlang.org"
    source: hosted
    version: "3.0.1"
  url_launcher_macos:
    dependency: transitive
    description:
      name: url_launcher_macos
      url: "https://pub.dartlang.org"
    source: hosted
    version: "3.0.1"
  url_launcher_platform_interface:
    dependency: transitive
    description:
      name: url_launcher_platform_interface
      url: "https://pub.dartlang.org"
    source: hosted
    version: "2.0.5"
  url_launcher_web:
    dependency: transitive
    description:
      name: url_launcher_web
      url: "https://pub.dartlang.org"
    source: hosted
    version: "2.0.11"
  url_launcher_windows:
    dependency: transitive
    description:
      name: url_launcher_windows
      url: "https://pub.dartlang.org"
    source: hosted
    version: "3.0.1"
  uuid:
    dependency: "direct main"
    description:
      name: uuid
      url: "https://pub.dartlang.org"
    source: hosted
    version: "3.0.6"
  vector_math:
    dependency: transitive
    description:
      name: vector_math
      url: "https://pub.dartlang.org"
    source: hosted
    version: "2.1.2"
  video_player:
    dependency: "direct main"
    description:
      path: "thirdparty/plugins/packages/video_player/video_player"
      relative: true
    source: path
    version: "2.2.5"
  video_player_platform_interface:
    dependency: transitive
    description:
      path: "thirdparty/plugins/packages/video_player/video_player_platform_interface"
      relative: true
    source: path
    version: "4.2.0"
  video_player_web:
    dependency: transitive
    description:
      path: "thirdparty/plugins/packages/video_player/video_player_web"
      relative: true
    source: path
    version: "2.0.4"
  video_thumbnail:
    dependency: "direct main"
    description:
      name: video_thumbnail
      url: "https://pub.dartlang.org"
    source: hosted
    version: "0.4.6"
  visibility_detector:
    dependency: "direct main"
    description:
      name: visibility_detector
      url: "https://pub.dartlang.org"
    source: hosted
    version: "0.2.2"
  wakelock:
    dependency: "direct main"
    description:
      name: wakelock
      url: "https://pub.dartlang.org"
    source: hosted
    version: "0.6.1+2"
  wakelock_macos:
    dependency: transitive
    description:
      name: wakelock_macos
      url: "https://pub.dartlang.org"
    source: hosted
    version: "0.4.0"
  wakelock_platform_interface:
    dependency: transitive
    description:
      name: wakelock_platform_interface
      url: "https://pub.dartlang.org"
    source: hosted
    version: "0.3.0"
  wakelock_web:
    dependency: transitive
    description:
      name: wakelock_web
      url: "https://pub.dartlang.org"
    source: hosted
    version: "0.4.0"
  wakelock_windows:
    dependency: transitive
    description:
      name: wakelock_windows
      url: "https://pub.dartlang.org"
    source: hosted
    version: "0.2.0"
  wallpaper_manager_flutter:
    dependency: "direct main"
    description:
      name: wallpaper_manager_flutter
      url: "https://pub.dartlang.org"
    source: hosted
    version: "0.0.2"
  win32:
    dependency: transitive
    description:
      name: win32
      url: "https://pub.dartlang.org"
    source: hosted
    version: "2.6.1"
  xdg_directories:
    dependency: transitive
    description:
      name: xdg_directories
      url: "https://pub.dartlang.org"
    source: hosted
    version: "0.2.0+1"
  xml:
    dependency: transitive
    description:
      name: xml
      url: "https://pub.dartlang.org"
    source: hosted
    version: "5.4.1"
  yaml:
    dependency: transitive
    description:
      name: yaml
      url: "https://pub.dartlang.org"
    source: hosted
    version: "3.1.1"
sdks:
  dart: ">=2.17.0 <3.0.0"
  flutter: ">=3.0.0"<|MERGE_RESOLUTION|>--- conflicted
+++ resolved
@@ -346,51 +346,6 @@
       url: "https://pub.dartlang.org"
     source: hosted
     version: "6.1.2"
-<<<<<<< HEAD
-=======
-  firebase_core:
-    dependency: "direct main"
-    description:
-      name: firebase_core
-      url: "https://pub.dartlang.org"
-    source: hosted
-    version: "1.17.1"
-  firebase_core_platform_interface:
-    dependency: transitive
-    description:
-      name: firebase_core_platform_interface
-      url: "https://pub.dartlang.org"
-    source: hosted
-    version: "4.4.0"
-  firebase_core_web:
-    dependency: transitive
-    description:
-      name: firebase_core_web
-      url: "https://pub.dartlang.org"
-    source: hosted
-    version: "1.6.4"
-  firebase_messaging:
-    dependency: "direct main"
-    description:
-      name: firebase_messaging
-      url: "https://pub.dartlang.org"
-    source: hosted
-    version: "11.4.1"
-  firebase_messaging_platform_interface:
-    dependency: transitive
-    description:
-      name: firebase_messaging_platform_interface
-      url: "https://pub.dartlang.org"
-    source: hosted
-    version: "3.5.1"
-  firebase_messaging_web:
-    dependency: transitive
-    description:
-      name: firebase_messaging_web
-      url: "https://pub.dartlang.org"
-    source: hosted
-    version: "2.4.1"
->>>>>>> 6afbcd31
   fk_user_agent:
     dependency: "direct main"
     description:
